--- conflicted
+++ resolved
@@ -173,69 +173,4 @@
         Returns:
             list: empty
         """
-<<<<<<< HEAD
-        context = context or self.context
-
-        write_node_icon = os.path.join(self.disk_location, "resources", "tk2_write.png")
-
-        for profile_name in self.__write_node_handler.profile_names:
-            # add to toolbar menu
-            cb_fn = lambda pn=profile_name: self.__write_node_handler.create_new_node(
-                pn
-            )
-            self.engine.register_command(
-                "%s [Shotgun]" % profile_name,
-                cb_fn,
-                dict(
-                    type="node",
-                    icon=write_node_icon,
-                    context=context,
-                ),
-            )
-
-        # Show the convert actions in the Menu if configured to do so
-        if self.get_setting("show_convert_actions"):
-
-            # We only want to show the convert methods if there are no promoted knobs,
-            # as these aren't supported when converting back
-            # todo: We should check the settings and then scan the scene to see if any SG write nodes use promoted knobs
-            write_nodes = self.get_setting("write_nodes")
-            promoted_knob_write_nodes = next(
-                (a_node for a_node in write_nodes if a_node["promote_write_knobs"]),
-                None,
-            )
-
-            if not promoted_knob_write_nodes:
-                # no presets use promoted knobs so we are OK to register the menus.
-
-                convert_to_write_nodes_action = lambda: self.convert_to_write_nodes(
-                    show_warning=True
-                )
-                convert_from_write_nodes_action = lambda: self.convert_from_write_nodes(
-                    show_warning=True
-                )
-
-                self.engine.register_command(
-                    "Convert SG Write Nodes to Write Nodes...",
-                    convert_to_write_nodes_action,
-                    {
-                        "type": "context_menu",
-                        "icon": os.path.join(self.disk_location, "icon_256.png"),
-                    },
-                )
-                self.engine.register_command(
-                    "Convert Write Nodes back to SG format...",
-                    convert_from_write_nodes_action,
-                    {
-                        "type": "context_menu",
-                        "icon": os.path.join(self.disk_location, "icon_256.png"),
-                    },
-                )
-            else:
-                self.log_debug(
-                    "Convert menu options were disabled as "
-                    "promoted knobs were detected in the app settings."
-                )
-=======
-        return []
->>>>>>> 4162f949
+        return []