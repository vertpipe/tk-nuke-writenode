# Copyright (c) 2013 Shotgun Software Inc.
#
# CONFIDENTIAL AND PROPRIETARY
#
# This work is provided "AS IS" and subject to the Shotgun Pipeline Toolkit
# Source Code License included in this distribution package. See LICENSE.
# By accessing, using, copying or modifying this work you indicate your
# agreement to the Shotgun Pipeline Toolkit Source Code License. All rights
# not expressly granted therein are reserved by Shotgun Software Inc.

import os
import sys
import tempfile
import pickle
import datetime
import base64
import re

import nuke
import nukescripts

import sgtk
from sgtk import TankError
from tank_vendor import six


# Special exception raised when the work file cannot be resolved.
class TkComputePathError(TankError):
    pass


class TankWriteNodeHandler(object):
    """
    Handles requests and processing from a tank write node.
    """

    SG_WRITE_NODE_CLASS = "WriteTank"
    SG_WRITE_DEFAULT_NAME = "NFA_SG_Write"
    WRITE_NODE_NAME = "Write1"

    OUTPUT_KNOB_NAME = "tank_channel"
    USE_NAME_AS_OUTPUT_KNOB_NAME = "tk_use_name_as_channel"

    ################################################################################################
    # Construction

    def __init__(self, app):
        """
        Construction
        """
        self._app = app
        self._script_template = self._app.get_template("template_script_work")

        # cache the profiles:
        self._promoted_knobs = {}
        self._profile_names = []
        self._profiles = {}

        self.__currently_rendering_nodes = set()
        self.__node_computed_path_settings_cache = {}
        self.__path_preview_cache = {}
        # flags to track when the render and proxy paths are being updated.
        self.__is_updating_render_path = False
        self.__is_updating_proxy_path = False

        self.populate_profiles_from_settings()

    ################################################################################################
    # Properties

    @property
    def profile_names(self):
        """
        return the list of available profile names
        """
        return self._profile_names

    ################################################################################################
    # Public methods

    def populate_profiles_from_settings(self):
        """
        Sources profile definitions from the current app settings.
        """
        self._profiles = {}
        self._profile_names = []

        for profile in self._app.get_setting("write_nodes", []):
            name = profile["name"]
            if name in self._profiles:
<<<<<<< HEAD
                self._app.log_warning("Configuration contains multiple Write Node profiles called '%s'!  Only the "
                                      "first will be available" % name)
=======
                self._app.log_warning(
                    "Configuration contains multiple Write Node profiles called '%s'!  Only the "
                    "first will be available" % name
                )
>>>>>>> 95f4c1f2
                continue

            self._profile_names.append(name)
            self._profiles[name] = profile

    def populate_script_template(self):
        """
        Sources the current context's work file template from the parent app.
        """
        self._script_template = self._app.get_template("template_script_work")

    def get_nodes(self):
        """
        Returns a list of tank write nodes
        """
        if nuke.exists("root"):
<<<<<<< HEAD
            return nuke.allNodes(group=nuke.root(),
                                 filter=TankWriteNodeHandler.SG_WRITE_NODE_CLASS,
                                 recurseGroups = True)
=======
            return nuke.allNodes(
                group=nuke.root(),
                filter=TankWriteNodeHandler.SG_WRITE_NODE_CLASS,
                recurseGroups=True,
            )
>>>>>>> 95f4c1f2
        else:
            return []

    def get_node_name(self, node):
        """
        Return the name for the specified node
        """
        return node.name()

    def get_node_profile_name(self, node):
        """
        Return the name of the profile the specified node is using
        """
        return node.knob("profile_name").value()

    def get_node_tank_type(self, node):
        """
        Return the tank type for the specified node
        """
        settings = self.__get_node_profile_settings(node)
        if settings:
            return settings["tank_type"]

    def get_render_template(self, node):
        """
        helper function. Returns the associated render template obj for a node
        """
        return self.__get_render_template(node)

    def get_publish_template(self, node):
        """
        helper function. Returns the associated pub template obj for a node
        """
        return self.__get_publish_template(node)

    def get_proxy_render_template(self, node):
        """
        helper function. Returns the associated render proxy template obj for a node.
        If this hasn't been defined then it falls back to the regular render template.
        """
        return self.__get_render_template(node, is_proxy=True, fallback_to_render=True)

    def get_proxy_publish_template(self, node):
        """
        helper function. Returns the associated pub template obj for a node
        """
        return self.__get_publish_template(node, True) or self.__get_publish_template(
            node, False
        )

    def compute_render_path(self, node):
        """
        Public method to compute and return the render path
        """
        return self.__compute_render_path(node, is_proxy=False)

    def compute_proxy_path(self, node):
        """
        Public method to compute and return the proxy render path
        """
        return self.__compute_render_path(node, is_proxy=True)

    def get_files_on_disk(self, node):
        """
        Called from render publisher & UI (via exists_on_disk)
        Returns the files on disk associated with this node
        """
        return self.__get_files_on_disk(node, False)

    def get_proxy_files_on_disk(self, node):
        """
        Called from render publisher & UI (via exists_on_disk)
        Returns the files on disk associated with this node
        """
        return self.__get_files_on_disk(node, True)

    def render_path_is_locked(self, node):
        """
        Return True if the render path is currently locked because something unexpected
        has changed.  When the render path is locked, the cached version will always be
        used until it has been reset by an intentional user change/edit.
        """
        # calculate the path:
        render_path = ""
        try:
            render_path = self.__compute_render_path(node)
        except:
            return True

        # get the cached path:
        cached_path = self.__get_render_path(node)

        return self.__is_render_path_locked(node, render_path, cached_path)

    def reset_render_path(self, node):
        """
        Reset the render path of the specified node.  This
        will force the render path to be updated based on
        the current script path and configuration.
        """
        is_proxy = node.proxy()
        self.__update_render_path(node, force_reset=True, is_proxy=is_proxy)
        self.__update_render_path(node, force_reset=True, is_proxy=(not is_proxy))

    def create_new_node(self, profile_name):
        """
        Creates a new write node

        :returns: a node object.
        """
        curr_filename = self.__get_current_script_path()
        if not curr_filename:
            nuke.message("Please save the file first!")
            return

        # make sure that the file is a proper tank work path
        if not self._script_template.validate(curr_filename):
            nuke.message(
                "This file is not a Shotgun work file. Please use Shotgun Save-As in order "
                "to save the file as a valid work file."
            )
            return

        # new node please!
        node = nuke.createNode(TankWriteNodeHandler.SG_WRITE_NODE_CLASS)

        # rename to our new default name:
        existing_node_names = [n.name() for n in nuke.allNodes()]
        postfix = 1
        while True:
            new_name = "%s%d" % (TankWriteNodeHandler.SG_WRITE_DEFAULT_NAME, postfix)
            if new_name not in existing_node_names:
                node.knob("name").setValue(new_name)
                break
            else:
                postfix += 1

        self._app.log_debug("Created Shotgun Write Node %s" % node.name())

        # set the profile:
        self.__set_profile(node, profile_name, reset_all_settings=True)

        return node

    def process_placeholder_nodes(self):
        """
        Convert any placeholder nodes to TK Write Nodes
        """
        self._app.log_debug("Looking for placeholder nodes to process...")

        node_found = False
        for n in nuke.allNodes("ModifyMetaData"):
            if not n.name().startswith("ShotgunWriteNodePlaceholder"):
                continue

            self._app.log_debug("Found ShotgunWriteNodePlaceholder node: %s" % n)
            metadata = n.metadata()
            profile_name = metadata.get("name")
<<<<<<< HEAD
            output_name = metadata.get("output") or metadata.get("channel") # for backwards compatibility
=======
            output_name = metadata.get("output") or metadata.get(
                "channel"
            )  # for backwards compatibility
>>>>>>> 95f4c1f2

            # Make sure the profile is valid:
            if profile_name not in self._profiles:
                self._app.log_warning(
                    "Unknown write node profile in file, skipping: %s" % profile_name
                )
                continue

            # try and ensure we're connected to the tree after we delete the nodes
            if not node_found:
                node_found = True
                try:
                    n.dependencies()[0].setSelected(True)
                except:
                    pass

            # create the node:
            new_node = self.create_new_node(profile_name)

            # set the output:
            self.__set_output(new_node, output_name)

            # And remove the original metadata
            nuke.delete(n)

    def generate_thumbnail(self, node):
        """
        generates a thumbnail in a temp location and returns the path to it.
        It is the responsibility of the caller to delete this thumbnail afterwards.
        The thumbnail will be in png format.

        Returns None if no thumbnail could be generated
        """
        # get thumbnail node

        th_node = node.node("create_thumbnail")
        if th_node is None:
            # write gizmo that does not have the create thumbnail node
            return None
        th_node.knob("disable").setValue(False)

<<<<<<< HEAD
        png_path = tempfile.NamedTemporaryFile(suffix=".png", prefix="tanktmp", delete=False).name
=======
        png_path = tempfile.NamedTemporaryFile(
            suffix=".png", prefix="tanktmp", delete=False
        ).name
>>>>>>> 95f4c1f2

        # set render output - make sure to use a path with slashes on all OSes
        th_node.knob("file").setValue(png_path.replace(os.path.sep, "/"))
        th_node.knob("proxy").setValue(png_path.replace(os.path.sep, "/"))

        # and finally render!
        try:
            # pick mid frame
            current_in = nuke.root()["first_frame"].value()
            current_out = nuke.root()["last_frame"].value()
            frame_to_render = (current_out - current_in) / 2 + current_in
            frame_to_render = int(frame_to_render)
            render_node_name = "%s.create_thumbnail" % node.name()
            # and do it - always render the first view we find.
            first_view = nuke.views()[0]
<<<<<<< HEAD
            nuke.execute(render_node_name,
                         start=frame_to_render,
                         end=frame_to_render,
                         incr=1,
                         views=[first_view])
        except Exception, e:
=======
            nuke.execute(
                render_node_name,
                start=frame_to_render,
                end=frame_to_render,
                incr=1,
                views=[first_view],
            )
        except Exception as e:
>>>>>>> 95f4c1f2
            self._app.log_warning("Thumbnail could not be generated: %s" % e)
            # remove the temp file
            try:
                os.remove(png_path)
            except:
                pass
            png_path = None
        finally:
            # reset paths
            th_node.knob("file").setValue("")
            th_node.knob("proxy").setValue("")
            th_node.knob("disable").setValue(True)

        return png_path

    def add_callbacks(self):
        """
        Add callbacks to watch for certain events:
        """
        # add callback to check for placeholder nodes
        nuke.addOnScriptLoad(self.process_placeholder_nodes, nodeClass="Root")

        # script save callback used to reset paths whenever
        # a script is saved as a new name
        nuke.addOnScriptSave(self.__on_script_save)

        # user create callback that gets executed whenever a Shotgun Write Node
        # is created by the user
        nuke.addOnUserCreate(
            self.__on_user_create, nodeClass=TankWriteNodeHandler.SG_WRITE_NODE_CLASS
        )

        # set up all existing nodes:
        for n in self.get_nodes():
            self.setup_new_node(n)

    def remove_callbacks(self):
        """
        Removed previously added callbacks
        """
        nuke.removeOnScriptLoad(self.process_placeholder_nodes, nodeClass="Root")
        nuke.removeOnScriptSave(self.__on_script_save)
        nuke.removeOnUserCreate(
            self.__on_user_create, nodeClass=TankWriteNodeHandler.SG_WRITE_NODE_CLASS
        )

    def convert_sg_to_nuke_write_nodes(self):
        """
        Utility function to convert all Shotgun Write nodes to regular
        Nuke Write nodes.

        # Example use:
        import sgtk
        eng = sgtk.platform.current_engine()
        app = eng.apps["tk-nuke-writenode"]
        # Convert Shotgun write nodes to Nuke write nodes:
        app.convert_to_write_nodes()

        :param create_folders: When set to true, it will create the folders on disk for the render and proxy paths.
         Defaults to false.
        """
        # clear current selection:
        nukescripts.clear_selection_recursive()

        # get write nodes:
        sg_write_nodes = self.get_nodes()
        for sg_wn in sg_write_nodes:

            # set as selected:
            sg_wn.setSelected(True)
            node_name = sg_wn.name()
            node_pos = (sg_wn.xpos(), sg_wn.ypos())

            # create new regular Write node:
            new_wn = nuke.createNode("Write")
            new_wn.setSelected(False)

            # copy across file & proxy knobs (if we've defined a proxy template):
            new_wn["file"].setValue(sg_wn["cached_path"].evaluate())
            if sg_wn["proxy_render_template"].value():
                new_wn["proxy"].setValue(sg_wn["tk_cached_proxy_path"].evaluate())
            else:
                new_wn["proxy"].setValue("")

            # make sure file_type is set properly:
            int_wn = sg_wn.node(TankWriteNodeHandler.WRITE_NODE_NAME)
            new_wn["file_type"].setValue(int_wn["file_type"].value())

            # copy across any knob values from the internal write node.
            for knob_name, knob in int_wn.knobs().items():
                # skip knobs we don't want to copy:
<<<<<<< HEAD
                if knob_name in ["file_type", "file", "proxy", "beforeRender", "afterRender",
                              "name", "xpos", "ypos"]:
=======
                if knob_name in [
                    "file_type",
                    "file",
                    "proxy",
                    "beforeRender",
                    "afterRender",
                    "name",
                    "xpos",
                    "ypos",
                ]:
>>>>>>> 95f4c1f2
                    continue

                if knob_name in new_wn.knobs():
                    try:
                        new_wn[knob_name].setValue(knob.value())
                    except TypeError:
                        # ignore type errors:
                        pass

            # Set the nuke write node to have create directories ticked on by default
            # As toolkit hasn't created the output folder at this point.
            new_wn["create_directories"].setValue(True)

            # copy across select knob values from the Shotgun Write node:
            for knob_name in ["tile_color", "postage_stamp", "label"]:
                new_wn[knob_name].setValue(sg_wn[knob_name].value())

            # Store Toolkit specific information on write node
            # so that we can reverse this process later

            # profile
            knob = nuke.String_Knob("tk_profile_name")
            knob.setValue(sg_wn["profile_name"].value())
            new_wn.addKnob(knob)

            # output
            knob = nuke.String_Knob("tk_output")
            knob.setValue(sg_wn[TankWriteNodeHandler.OUTPUT_KNOB_NAME].value())
            new_wn.addKnob(knob)

            # use node name for output
            knob = nuke.Boolean_Knob(TankWriteNodeHandler.USE_NAME_AS_OUTPUT_KNOB_NAME)
            knob.setValue(
                sg_wn[TankWriteNodeHandler.USE_NAME_AS_OUTPUT_KNOB_NAME].value()
            )
            new_wn.addKnob(knob)

            # templates
            knob = nuke.String_Knob("tk_render_template")
            knob.setValue(sg_wn["render_template"].value())
            new_wn.addKnob(knob)

            knob = nuke.String_Knob("tk_publish_template")
            knob.setValue(sg_wn["publish_template"].value())
            new_wn.addKnob(knob)

            knob = nuke.String_Knob("tk_proxy_render_template")
            knob.setValue(sg_wn["proxy_render_template"].value())
            new_wn.addKnob(knob)

            knob = nuke.String_Knob("tk_proxy_publish_template")
            knob.setValue(sg_wn["proxy_publish_template"].value())
            new_wn.addKnob(knob)

            # delete original node:
            nuke.delete(sg_wn)

            # rename new node:
            new_wn.setName(node_name)
            new_wn.setXpos(node_pos[0])
            new_wn.setYpos(node_pos[1])

    def convert_nuke_to_sg_write_nodes(self):
        """
        Utility function to convert all Nuke Write nodes to Shotgun
        Write nodes (only converts Write nodes that were previously
        Shotgun Write nodes)

        # Example use:
        import sgtk
        eng = sgtk.platform.current_engine()
        app = eng.apps["tk-nuke-writenode"]
        # Convert previously converted Nuke write nodes back to
        # Shotgun write nodes:
        app.convert_from_write_nodes()
        """
        # clear current selection:
        nukescripts.clear_selection_recursive()

        # get write nodes:
        write_nodes = nuke.allNodes(
            group=nuke.root(), filter="Write", recurseGroups=True
        )
        for wn in write_nodes:

            # look for additional toolkit knobs:
            profile_knob = wn.knob("tk_profile_name")
            output_knob = wn.knob("tk_output")
            use_name_as_output_knob = wn.knob(
                TankWriteNodeHandler.USE_NAME_AS_OUTPUT_KNOB_NAME
            )
            render_template_knob = wn.knob("tk_render_template")
            publish_template_knob = wn.knob("tk_publish_template")
            proxy_render_template_knob = wn.knob("tk_proxy_render_template")
            proxy_publish_template_knob = wn.knob("tk_proxy_publish_template")

<<<<<<< HEAD
            if (not profile_knob
=======
            if (
                not profile_knob
>>>>>>> 95f4c1f2
                or not output_knob
                or not use_name_as_output_knob
                or not render_template_knob
                or not publish_template_knob
                or not proxy_render_template_knob
                or not proxy_publish_template_knob
            ):
                # can't convert to a Shotgun Write Node as we have missing parameters!
                continue

            # set as selected:
            wn.setSelected(True)
            node_name = wn.name()
            node_pos = (wn.xpos(), wn.ypos())

            # create new Shotgun Write node:
            new_sg_wn = nuke.createNode(TankWriteNodeHandler.SG_WRITE_NODE_CLASS)
            new_sg_wn.setSelected(False)

            # copy across file & proxy knobs as well as all cached templates:
            new_sg_wn["cached_path"].setValue(wn["file"].value())
            new_sg_wn["tk_cached_proxy_path"].setValue(wn["proxy"].value())
            new_sg_wn["render_template"].setValue(render_template_knob.value())
            new_sg_wn["publish_template"].setValue(publish_template_knob.value())
<<<<<<< HEAD
            new_sg_wn["proxy_render_template"].setValue(proxy_render_template_knob.value())
            new_sg_wn["proxy_publish_template"].setValue(proxy_publish_template_knob.value())
=======
            new_sg_wn["proxy_render_template"].setValue(
                proxy_render_template_knob.value()
            )
            new_sg_wn["proxy_publish_template"].setValue(
                proxy_publish_template_knob.value()
            )
>>>>>>> 95f4c1f2

            # set the profile & output - this will cause the paths to be reset:
            # Note, we don't call the method __set_profile() as we don't want to
            # run all the normal logic that runs as part of switching the profile.
            # Instead we want this node to be rebuilt as close as possible to the
            # original before it was converted to a regular Nuke write node.
            profile_name = profile_knob.value()
            new_sg_wn["profile_name"].setValue(profile_name)
            new_sg_wn["tk_profile_list"].setValue(profile_name)
            new_sg_wn[TankWriteNodeHandler.OUTPUT_KNOB_NAME].setValue(
                output_knob.value()
            )
            new_sg_wn[TankWriteNodeHandler.USE_NAME_AS_OUTPUT_KNOB_NAME].setValue(
                use_name_as_output_knob.value()
            )

            # make sure file_type is set properly:
            int_wn = new_sg_wn.node(TankWriteNodeHandler.WRITE_NODE_NAME)
            int_wn["file_type"].setValue(wn["file_type"].value())

            # copy across and knob values from the internal write node.
            for knob_name, knob in wn.knobs().items():
                # skip knobs we don't want to copy:
<<<<<<< HEAD
                if knob_name in ["file_type", "file", "proxy", "beforeRender", "afterRender",
                              "name", "xpos", "ypos", "disable", "tile_color", "postage_stamp",
                              "label"]:
=======
                if knob_name in [
                    "file_type",
                    "file",
                    "proxy",
                    "beforeRender",
                    "afterRender",
                    "name",
                    "xpos",
                    "ypos",
                    "disable",
                    "tile_color",
                    "postage_stamp",
                    "label",
                ]:
>>>>>>> 95f4c1f2
                    continue

                if knob_name in int_wn.knobs():
                    try:
                        int_wn[knob_name].setValue(knob.value())
                    except TypeError:
                        # ignore type errors:
                        pass

            # explicitly copy some settings to the new Shotgun Write Node instead:
            for knob_name in ["disable", "tile_color", "postage_stamp"]:
                new_sg_wn[knob_name].setValue(wn[knob_name].value())

            # delete original node:
            nuke.delete(wn)

            # rename new node:
            new_sg_wn.setName(node_name)
            new_sg_wn.setXpos(node_pos[0])
            new_sg_wn.setYpos(node_pos[1])
<<<<<<< HEAD

=======
>>>>>>> 95f4c1f2

    ################################################################################################
    # Public methods called from gizmo - although these are public, they should
    # be considered as private and not used directly!

    def on_knob_changed_gizmo_callback(self):
        """
        Called when the value of a knob on a Shotgun Write Node is changed
        """
        self.__on_knob_changed()

    def on_node_created_gizmo_callback(self):
        """
        Called when an instance of a Shotgun Write Node is created.  This can
        be when the node is created for the first time or when it is loaded
        or imported/pasted from an existing script.
        """
        # NOTE: Future self or other person: every time we touch this method to
        # try to fix one of the PythonObject ValueErrors that Nuke occasionally
        # raises on file open, it breaks something for someone. Most recently, it
        # was farm setups for a few clients. It's best if we just leave this
        # alone from now on, unless we someday have a better understanding of
        # what's going on and the consequences of changing the on_node_created
        # behavior.
        self.setup_new_node(nuke.thisNode())

    def on_compute_path_gizmo_callback(self):
        """
        Callback executed when nuke requests the location of the std output to be computed on the internal Write
        node.  Returns a path on disk. This will return the path in a form that Nuke likes (eg. with slashes).

        It also updates the preview fields on the node. and the UI
        """
        # the ShotgunWrite node is the current node's parent:
        node = nuke.thisParent()
        if not node:
            return

        # don't do anything until the node is fully constructed!
        if not self.__is_node_fully_constructed(node):
            return

        # return the render path but don't reset it:
        path = self.__update_render_path(node, is_proxy=False)
        return path

    def on_compute_proxy_path_gizmo_callback(self):
        """
        Callback executed when nuke requests the location of the std output to be computed on the internal Write
        node.  Returns a path on disk. This will return the path in a form that Nuke likes (eg. with slashes).
        """
        # the ShotgunWrite node is the current node's parent:
        node = nuke.thisParent()
        if not node:
            return

        # don't do anything until the node is fully constructed!
        if not self.__is_node_fully_constructed(node):
            return

        # return the render path but don't reset it:
        path = self.__update_render_path(node, is_proxy=True)
        return path

    def on_show_in_fs_gizmo_callback(self):
        """
        Shows the location of the node in the file system.
        This is a callback which is executed when the show in fs
        button is pressed on the nuke write node.
        """
        node = nuke.thisNode()
        if not node:
            return

        render_dir = None

        # first, try to just use the current cached path:
        is_proxy = node.proxy()
        render_path = self.__get_render_path(node, is_proxy)
        if render_path:
            # the above method returns nuke style slashes, so ensure these
            # are pointing correctly
            render_path = render_path.replace("/", os.path.sep)

            dir_name = os.path.dirname(render_path)
            if os.path.exists(dir_name):
                render_dir = dir_name

        if not render_dir:
            # render directory doesn't exist so try using location
            # of rendered frames instead:
            try:
                files = self.get_files_on_disk(node)
                if len(files) == 0:
<<<<<<< HEAD
                    nuke.message("There are no %srenders for this node yet!\n"
                             "When you render, the files will be written to "
                             "the following location:\n\n%s"
                             % (("proxy " if is_proxy else ""), render_path))
                else:
                    render_dir = os.path.dirname(files[0])
            except Exception, e:
=======
                    nuke.message(
                        "There are no %srenders for this node yet!\n"
                        "When you render, the files will be written to "
                        "the following location:\n\n%s"
                        % (("proxy " if is_proxy else ""), render_path)
                    )
                else:
                    render_dir = os.path.dirname(files[0])
            except Exception as e:
>>>>>>> 95f4c1f2
                nuke.message("Unable to jump to file system:\n\n%s" % e)

        # if we have a valid render path then show it:
        if render_dir:

            # run the app
            if sgtk.util.is_linux():
                cmd = 'xdg-open "%s"' % render_dir
            elif sgtk.util.is_macos():
                cmd = "open '%s'" % render_dir
            elif sgtk.util.is_windows():
                cmd = 'cmd.exe /C start "Folder" "%s"' % render_dir
            else:
                raise Exception("Platform '%s' is not supported." % sys.platform)

            self._app.log_debug("Executing command '%s'" % cmd)
            exit_code = os.system(cmd)
            if exit_code != 0:
                nuke.message("Failed to launch '%s'!" % cmd)

    def on_reset_render_path_gizmo_callback(self):
        """
        Callback from the gizmo whenever the reset path button is pressed.
        """
        node = nuke.thisNode()
        if not node:
            return

        self.reset_render_path(node)

    def on_copy_path_to_clipboard_gizmo_callback(self):
        """
        Callback from the gizmo whenever the 'Copy path to clipboard' button
        is pressed.
        """
        node = nuke.thisNode()

        # get the path depending if in full or proxy mode:
        is_proxy = node.proxy()
        render_path = self.__get_render_path(node, is_proxy)

        # use Qt to copy the path to the clipboard:
        from sgtk.platform.qt import QtGui

        QtGui.QApplication.clipboard().setText(render_path)

    def on_before_render_gizmo_callback(self):
        """
        Callback from nuke whenever a tank write node is about to be rendered.
        """
        # the current node is the internal 'Write1' Write node:
        node = nuke.thisNode()
        if not node:
            return

        views = node.knob("views").value().split()

        if len(views) < 2:
            # check if proxy render or not
            if nuke.root()["proxy"].value():
                # proxy mode
                out_file = node.knob("proxy").evaluate()
            else:
                out_file = node.knob("file").evaluate()

            out_dir = os.path.dirname(out_file)
            self._app.ensure_folder_exists(out_dir)

        else:
            # stereo or odd number of views...
            for view in views:
                if nuke.root()["proxy"].value():
                    # proxy mode
                    out_file = node.knob("proxy").evaluate(view=view)
                else:
                    out_file = node.knob("file").evaluate(view=view)

                out_dir = os.path.dirname(out_file)
                self._app.ensure_folder_exists(out_dir)

        # add group/parent to list of currently rendering nodes:
        grp = nuke.thisGroup()
        if grp:
            self.__currently_rendering_nodes.add(grp)

        # Run any beforeRender code that the user added in the node's Python
        # tab manually.
        cmd = grp.knob("tk_before_render").value()

        if cmd:
            try:
                exec(cmd)
            except Exception:
                self._app.log_error(
                    "The Write node's beforeRender setting failed " "to execute!"
                )
                raise

    def on_after_render_gizmo_callback(self):
        """
        Callback from nuke whenever a tank write node has finished being rendered
        """
        # the current node is the internal 'Write1' Write node:
        node = nuke.thisNode()
        if not node:
            return

        # remove parent/group from list of currently rendering nodes:
        grp = nuke.thisGroup()
        if grp and grp in self.__currently_rendering_nodes:
            self.__currently_rendering_nodes.remove(grp)

        # Run any afterRender code that the user added in the node's Python
        # tab manually.
        cmd = grp.knob("tk_after_render").value()

        if cmd:
            try:
                exec(cmd)
            except Exception:
                self._app.log_error(
                    "The Write node's afterRender setting failed " "to execute!"
                )
                raise

    ################################################################################################
    # Private methods

    def __get_node_profile_settings(self, node):
        """
        Find the profile settings for the specified node
        """
        profile_name = self.get_node_profile_name(node)
        if profile_name:
            return self._profiles.get(profile_name)

    def __get_template(self, node, name):
        """
        Get the named template for the specified node.
        """
        template_name = None

        # get the template from the nodes profile settings:
        settings = self.__get_node_profile_settings(node)
        if settings:
            template_name = settings[name]
            if template_name:
                # update the cached setting:
                self.__update_knob_value(node, name, template_name)
        else:
            # the profile probably doesn't exist any more so
            # try to use the cached version
            template_name = node.knob(name).value()

        return self._app.get_template_by_name(template_name)

    def __get_render_template(self, node, is_proxy=False, fallback_to_render=False):
        """
        Get a specific render template for the current profile

        :param is_proxy:            Specifies which of the two
        :param fallback_to_render:  If true and proxy template is null then the
                                    render template will be returned instead.
        """
        if is_proxy:
            template = self.__get_template(node, "proxy_render_template")
            if template or not fallback_to_render:
                return template

        return self.__get_template(node, "render_template")

    def __get_publish_template(self, node, is_proxy=False):
        """
        Get a specific publish template for the current profile
        """
        if is_proxy:
            return self.__get_template(node, "proxy_publish_template")
        else:
            return self.__get_template(node, "publish_template")

    def __is_output_used(self, node):
        """
        Determine if output key is used in either the render or the proxy render
        templates
        """
        render_template = self.__get_render_template(node, is_proxy=False)
        proxy_render_template = self.__get_render_template(node, is_proxy=True)

        for template in [render_template, proxy_render_template]:
            if not template:
                continue
            # check for output key and also channel for backwards compatibility!
            if "output" in template.keys or "channel" in template.keys:
                return True

        return False

    def __update_knob_value(self, node, name, new_value):
        """
        Update the value for the specified knob on the specified node
        but only if it is different to the current value to avoid
        unneccesarily invalidating the cache
        """
        current_value = node.knob(name).value()
        if new_value != current_value:
            node.knob(name).setValue(new_value)

    def __update_output_knobs(self, node):
        """
        Update output knob visibility depending if output is a key
        in the render template or not
        """
        output_knob = node.knob(TankWriteNodeHandler.OUTPUT_KNOB_NAME)
<<<<<<< HEAD
        name_as_output_knob = node.knob(TankWriteNodeHandler.USE_NAME_AS_OUTPUT_KNOB_NAME)
=======
        name_as_output_knob = node.knob(
            TankWriteNodeHandler.USE_NAME_AS_OUTPUT_KNOB_NAME
        )
>>>>>>> 95f4c1f2

        output_is_used = self.__is_output_used(node)
        name_as_output = name_as_output_knob.value()

        output_knob.setEnabled(output_is_used and not name_as_output)
        output_knob.setVisible(output_is_used)
        name_as_output_knob.setVisible(output_is_used)

    def __update_path_preview(self, node, is_proxy):
        """
        Updates the path preview fields on the tank write node.
        """
        # first set up the node label
        # this will be displayed on the node in the graph
        # useful to tell what type of node it is
        pn = node.knob("profile_name").value()
        label = "Shotgun Write %s" % pn
        self.__update_knob_value(node, "label", label)

        # get the render path:
        path = self.__get_render_path(node, is_proxy)

        # calculate the parts:
        context_path = local_path = file_name = ""

        # check to see if we have cached the various pieces for this node:
        cache_key = (path, self._app.context)
        cached_path_preview = self.__path_preview_cache.get(cache_key)
        if cached_path_preview:
            context_path = cached_path_preview["context_path"]
            local_path = cached_path_preview["local_path"]
            file_name = cached_path_preview["file_name"]
        else:
            # normalize the path for os platform
            norm_path = path.replace("/", os.sep)

            # get the file name
            file_name = os.path.basename(norm_path)
            render_dir = os.path.dirname(norm_path)

            # now get the context path
            context_path = None
            for x in self._app.context.entity_locations:
                if render_dir.startswith(x):
                    context_path = x

            if context_path:
                # found a context path!
                # chop off this bit from the normalized path
                local_path = render_dir[len(context_path) :]
                # drop start slash
                if local_path.startswith(os.sep):
                    local_path = local_path[len(os.sep) :]
                # e.g. for path   /mnt/proj/shotXYZ/renders/v003/hello.%04d.exr
                # context_path:   /mnt/proj/shotXYZ
                # local_path:     renders/v003
            else:
                # skip the local path
                context_path = render_dir
                local_path = ""
                # e.g. for path   /mnt/proj/shotXYZ/renders/v003/hello.%04d.exr
                # context_path:   /mnt/proj/shotXYZ/renders/v003
                # local_path:

<<<<<<< HEAD
            self.__path_preview_cache[cache_key] = {"context_path":context_path,
                                                    "local_path":local_path,
                                                    "file_name":file_name}
=======
            self.__path_preview_cache[cache_key] = {
                "context_path": context_path,
                "local_path": local_path,
                "file_name": file_name,
            }
>>>>>>> 95f4c1f2

        # update the preview knobs - note, not sure why but
        # under certain circumstances the property editor doesn't
        # update correctly - hiding and showing the knob seems to
        # fix this though without any noticeable side effect
        def set_path_knob(name, value):
            k = node.knob(name)
            if k.value() != value:
                k.setValue(value)
            k.setVisible(False)
            k.setVisible(True)

        set_path_knob("path_context", context_path)
        set_path_knob("path_local", local_path)
        set_path_knob("path_filename", file_name)
<<<<<<< HEAD

=======
>>>>>>> 95f4c1f2

    def __apply_cached_file_format_settings(self, node):
        """
        Apply the file_type and settings that have been cached on the node to the internal
        Write node.  This mechanism is used when the settings can't be retrieved from the
        profile for some reason.

        :param node:    The Shotgun write node to retrieve and apply the settings on
        """
        file_type = node["tk_file_type"].value()
        if not file_type:
            return

        file_settings_str = node["tk_file_type_settings"].value()
        file_settings = {}
        try:
            # file_settings_str is a pickled dictionary so convert it back to a dictionary:
<<<<<<< HEAD
            file_settings = pickle.loads(file_settings_str) or {}
        except Exception, e:
            self._app.log_warning("Failed to extract cached file settings from node '%s' - %s"
                              % node.name(), e)

        # update the node:
        self.__populate_format_settings(node, file_type, file_settings)

=======
            file_settings = sgtk.util.pickle.loads(file_settings_str) or {}
        except Exception as e:
            self._app.log_warning(
                "Failed to extract cached file settings from node '%s' - %s"
                % node.name(),
                e,
            )

        # update the node:
        self.__populate_format_settings(node, file_type, file_settings)
>>>>>>> 95f4c1f2

    def __set_profile(self, node, profile_name, reset_all_settings=False):
        """
        Set the current profile for the specified node.

        :param node:                The Shotgun Write node to set the profile on
        :param profile_name:        The name of the profile to set on the node
        :param reset_all_settings:  If true then all settings from the profile will be reset on the node.  If
                                    false, only those that _aren't_ propagated up to the Shotgun Write node will
                                    be reset.  For example, if colorspace has been set in the profile and force
                                    is False then the knob won't get reset to the value from the profile.
        """
        # can't change the profile if this isn't a valid profile:
        if profile_name not in self._profiles:
            # at the very least, try to restore the file format settings from the cached values:
            self.__apply_cached_file_format_settings(node)
            return

        # get the profile details:
        profile = self._profiles.get(profile_name)
        if not profile:
            # this shouldn't really every happen!
<<<<<<< HEAD
            self._app.log_warning("Failed to find a write node profile called '%s' for node '%s'!"
                                  % profile_name, node.name())
=======
            self._app.log_warning(
                "Failed to find a write node profile called '%s' for node '%s'!"
                % profile_name,
                node.name(),
            )
>>>>>>> 95f4c1f2
            # at the very least, try to restore the file format settings from the cached values:
            self.__apply_cached_file_format_settings(node)
            return

        self._app.log_debug(
            "Changing the profile for node '%s' to: %s" % (node.name(), profile_name)
        )

        # keep track of the old profile name:
        old_profile_name = node.knob("profile_name").value()

        # pull settings from profile:
        render_template = self._app.get_template_by_name(profile["render_template"])
        publish_template = self._app.get_template_by_name(profile["publish_template"])
        proxy_render_template = self._app.get_template_by_name(
            profile["proxy_render_template"]
        )
        proxy_publish_template = self._app.get_template_by_name(
            profile["proxy_publish_template"]
        )
        file_type = profile["file_type"]
        file_settings = profile["settings"]
        tile_color = profile["tile_color"]
        promote_write_knobs = profile.get("promote_write_knobs", [])

        # Make sure any invalid entries are removed from the profile list:
        list_profiles = node.knob("tk_profile_list").values()
        if list_profiles != self._profile_names:
            node.knob("tk_profile_list").setValues(self._profile_names)

        # update both the list and the cached value for profile name:
        self.__update_knob_value(node, "profile_name", profile_name)
        self.__update_knob_value(node, "tk_profile_list", profile_name)

        # set the format
        self.__populate_format_settings(
            node, file_type, file_settings, reset_all_settings, promote_write_knobs,
        )

        # cache the type and settings on the root node so that
        # they get serialized with the script:
        self.__update_knob_value(node, "tk_file_type", file_type)
        self.__update_knob_value(
            node, "tk_file_type_settings", sgtk.util.pickle.dumps(file_settings)
        )

        # Hide the promoted knobs that might exist from the previously
        # active profile.
        for promoted_knob in self._promoted_knobs.get(node, []):
            promoted_knob.setFlag(nuke.INVISIBLE)

        self._promoted_knobs[node] = []
        write_node = node.node(TankWriteNodeHandler.WRITE_NODE_NAME)

        # We'll use link knobs to tie our top-level knob to the write node's
        # knob that we want to promote.
        for i, knob_name in enumerate(promote_write_knobs):
            target_knob = write_node.knob(knob_name)
            if not target_knob:
                self._app.log_warning(
                    "Knob %s does not exist and will not be promoted." % knob_name
                )
                continue

            link_name = "_promoted_" + str(i)

            # We have 20 link knobs stashed away to use.  If we overflow that
            # then we will simply create a new link knob and deal with the
            # fact that it will end up in a "User" tab in the UI. The reason
            # that we store a gaggle of link knobs on the gizmo is that it's
            # the only way to present the promoted knobs in the write node's
            # primary tab.  Adding knobs after the node exists results in them
            # being shoved into a "User" tab all by themselves, which is lame.
            if i > 19:
                link_knob = nuke.Link_Knob(link_name)
            else:
                # We have to pull the link knobs from the knobs dict rather than
                # by name, otherwise we'll get the link target and not the link
                # itself if this is a link that was previously used.
                link_knob = node.knobs()[link_name]

            link_knob.setLink(target_knob.fullyQualifiedName())
            label = target_knob.label() or knob_name
            link_knob.setLabel(label)
            link_knob.clearFlag(nuke.INVISIBLE)
            self._promoted_knobs[node].append(link_knob)

        # Adding knobs might have caused us to jump tabs, so we will set
        # back to the first tab.
        if len(promote_write_knobs) > 19:
            node.setTab(0)

        # write the template name to the node so that we know it later
        self.__update_knob_value(node, "render_template", render_template.name)
        self.__update_knob_value(node, "publish_template", publish_template.name)
<<<<<<< HEAD
        self.__update_knob_value(node, "proxy_render_template",
                                 proxy_render_template.name if proxy_render_template else "")
        self.__update_knob_value(node, "proxy_publish_template",
                                 proxy_publish_template.name if proxy_publish_template else "")
=======
        self.__update_knob_value(
            node,
            "proxy_render_template",
            proxy_render_template.name if proxy_render_template else "",
        )
        self.__update_knob_value(
            node,
            "proxy_publish_template",
            proxy_publish_template.name if proxy_publish_template else "",
        )
>>>>>>> 95f4c1f2

        # If a node's tile_color was defined in the profile then set it:
        if not tile_color or len(tile_color) != 3:
            if tile_color:
                # don't have exactly three values for RGB so log a warning:
<<<<<<< HEAD
                self._app.log_warning(("The tile_color setting for profile '%s' must contain 3 values (RGB) - this "
                                    "setting will be ignored!") % profile_name)
=======
                self._app.log_warning(
                    (
                        "The tile_color setting for profile '%s' must contain 3 values (RGB) - this "
                        "setting will be ignored!"
                    )
                    % profile_name
                )
>>>>>>> 95f4c1f2

            # reset tile_color knob value back to default:
            default_value = int(node["tile_color"].defaultValue())
            self.__update_knob_value(node, "tile_color", default_value)
        else:
            # build packed RGB
            # (Red << 24) + (Green << 16) + (Blue << 8)
            packed_rgb = 0
            for element in tile_color:
                packed_rgb = (packed_rgb + min(max(element, 0), 255)) << 8

            self.__update_knob_value(node, "tile_color", packed_rgb)

        # Reset the render path but only if the named profile has changed - this will only
        # be the case if the user has changed the profile through the UI so this will avoid
        # the node automatically updating without the user's knowledge.
        if profile_name != old_profile_name:
            self.reset_render_path(node)

    def __populate_initial_output_name(self, template, node):
        """
        Create a suitable output name for a node based on it's profile and
        the other nodes that already exist in the scene.
        """
        if node.knob(TankWriteNodeHandler.OUTPUT_KNOB_NAME).value():
            # don't want to modify the current value if there is one
            return

        # first, check that output is actually used in the template and determine
        # the default value and if the key is optional.
        # (check for the 'channel' key as well for backwards compatibility)
        have_output_key = False
        output_default = None
        output_is_optional = True
        for key_name in ["output", "channel"]:
            key = template.keys.get(key_name)
            if key:
                have_output_key = True
                if output_default is None:
                    output_default = key.default
                if output_is_optional:
                    output_is_optional = template.is_optional(key_name)
        if not have_output_key:
            # Nothing to do!
            return

        if output_default is None:
            # no default name - use hard coded built in
            output_default = "output"

        # get the output names for all other nodes that are using the same profile
        used_output_names = set()
        node_profile = self.get_node_profile_name(node)
        for n in self.get_nodes():
            if n != node and self.get_node_profile_name(n) == node_profile:
                used_output_names.add(
                    n.knob(TankWriteNodeHandler.OUTPUT_KNOB_NAME).value()
                )

        # handle if output is optional:
        if output_is_optional and "" not in used_output_names:
            # default should be an empty string:
            output_default = ""

        # now ensure output name is unique:
        postfix = 1
        output_name = output_default
        while output_name in used_output_names:
            output_name = "%s%d" % (output_default, postfix)
            postfix += 1

        # finally, set the output name on the knob:
        node.knob(TankWriteNodeHandler.OUTPUT_KNOB_NAME).setValue(output_name)

    def __populate_format_settings(
        self,
        node,
        file_type,
        file_settings,
        reset_all_settings=False,
        promoted_write_knobs=None,
    ):
        """
        Controls the file format of the write node

        :param node:                    The Shotgun Write node to set the profile on
        :param file_type:               The file type to set on the internal Write node
        :param file_settings:           A dictionary of settings to set on the internal Write node
        :param reset_all_settings:      Determines if all settings should be set on the internal Write
                                        node (True) or just those that aren't propagated to the Shotgun
                                        Write node (False)
        :param promoted_write_knobs:    A list of knob names that have been promoted from the
                                        encapsulated write node. In the case where reset_all_settings
                                        is false, these knobs are treated as user-controlled knobs
                                        and will not be reset to their preset value.
        """
        # get the embedded write node
        write_node = node.node(TankWriteNodeHandler.WRITE_NODE_NAME)
        promoted_write_knobs = promoted_write_knobs or []

        # set the file_type
        write_node.knob("file_type").setValue(file_type)

        # and read it back to check that the value is what we expect
        if write_node.knob("file_type").value() != file_type:
            self._app.log_error(
                "Shotgun write node configuration refers to an invalid file "
                "format '%s'! Reverting to auto-detect mode instead." % file_type
            )
            write_node.knob("file_type").setValue("  ")
            return

        # get a list of the settings we shouldn't update:
        knobs_to_skip = []
        if not reset_all_settings:
            # Skip setting any knobs on the internal Write node that are represented by knobs on the
            # containing Shotgun Write node.  These knobs are typically only set at first creation
            # time or when the profile is changed as the artist is then free to change them.
            for knob_name in node.knobs():
                knob = node.knob(knob_name)

                if knob.node() == write_node:
                    knobs_to_skip.append(knob_name)

            knobs_to_skip.extend(promoted_write_knobs)

        # now apply file format settings
        for setting_name, setting_value in file_settings.items():
            if setting_name in knobs_to_skip:
                # skip this setting:
                continue

            knob = write_node.knob(setting_name)
            if knob is None:
<<<<<<< HEAD
                self._app.log_error("%s is not a valid setting for file format %s. It will be ignored."
                                    % (setting_name, file_type))
=======
                self._app.log_error(
                    "%s is not a valid setting for file format %s. It will be ignored."
                    % (setting_name, file_type)
                )
>>>>>>> 95f4c1f2
                continue

            knob.setValue(setting_value)
            if knob.value() != setting_value:
<<<<<<< HEAD
                self._app.log_error("Could not set %s file format setting %s to '%s'. Instead the value was set to '%s'"
                                    % (file_type, setting_name, setting_value, knob.value()))
=======
                self._app.log_error(
                    "Could not set %s file format setting %s to '%s'. Instead the value was set to '%s'"
                    % (file_type, setting_name, setting_value, knob.value())
                )
>>>>>>> 95f4c1f2

        # If we're not resetting everything, then we need to try and
        # make sure that the settings that the user made to the internal
        # write knobs are retained. The reason for this is that promoted
        # write knobs are handled by pre-defined link knobs, which are
        # left unlinked in the gizmo itself. This means that their values
        # are not properly written to the .nk file on save, and will
        # revert to default settings on load. On save of the .nk file, we
        # store a sanitized and serialized chunk of .nk script representing
        # all non-default knob values in a hidden knob "tk_write_node_settings".
        # Right here, we are deserializing that data and reapplying it to
        # the internal write node.
        if not reset_all_settings:
            tcl_settings = node.knob("tk_write_node_settings").value()

            if tcl_settings:
                decoded_settings = base64.b64decode(tcl_settings)
                knob_settings = pickle.loads(six.ensure_binary(decoded_settings))
                # We're going to filter out everything that isn't one of our
                # promoted write node knobs. This will allow us to make sure
                # that those knobs are set to the correct value, regardless
                # of what the profile settings above have done.
                filtered_settings = []

                # Example data after splitting:
                #
                # ['',
                #  'file /some/path/to/an/image.exr',
                #  'proxy /some/path/to/an/image.exr',
                #  'file_type exr',
                #  'datatype "32 bit float"',
                #  'beforeRender "<beforeRender callback script>"',
                #  'afterRender "<afterRender callback script>"']
                for setting in re.split(r"\n", knob_settings):
                    # We match the name of the knob, which is everything up to
                    # the first space character. From the example data above,
                    # that would be something like "datatype".
                    match = re.match(r"(\S+)\s.*", setting)
                    if match:
                        if match.group(1) in promoted_write_knobs:
                            self._app.log_debug(
                                "Found promoted write node knob setting: %s" % setting
                            )
                            filtered_settings.append(setting)

                self._app.log_debug(
                    "Promoted write node knob settings to be applied: %s"
                    % filtered_settings
                )
                write_node.readKnobs("\n".join(filtered_settings))
                self.reset_render_path(node)

    def __set_output(self, node, output_name):
        """
        Set the output on the specified node from user interaction.
        """
<<<<<<< HEAD
        self._app.log_debug("Changing the output for node '%s' to: %s" % (node.name(), output_name))

        # update output knob:
        self.__update_knob_value(node, TankWriteNodeHandler.OUTPUT_KNOB_NAME, output_name)
=======
        self._app.log_debug(
            "Changing the output for node '%s' to: %s" % (node.name(), output_name)
        )

        # update output knob:
        self.__update_knob_value(
            node, TankWriteNodeHandler.OUTPUT_KNOB_NAME, output_name
        )
>>>>>>> 95f4c1f2

        # reset the render path:
        self.reset_render_path(node)

    def __wrap_text(self, t, line_length):
        """
        Wrap text to the line_length number of characters where possible
        splitting on words
        """
        lines = []
        this_line = ""
        for part in t.split(" "):
            if len(part) >= line_length:
                if this_line:
                    lines.append(this_line)
                    this_line = ""
                lines.append(part)
                this_line_len = 0
            else:
                this_line = " ".join([this_line, part]) if this_line else part
                if len(this_line) >= line_length:
                    lines.append(this_line)
                    this_line = ""
        if this_line:
            lines.append(this_line)
        return lines

    def __update_render_path(self, node, force_reset=False, is_proxy=False):
        """
        Update the render path and the various feedback knobs based on the current
        context and other node settings.

        :param node:        The Shotgun Write node to update the path for
        :param force_reset: Force the path to be reset regardless of any cached
                            values
        :param is_proxy:    If True then update the proxy render path, otherwise
                            just update the normal render path.
        :returns:           The updated render path
        """
        try:
            # get the cached path without evaluating:
            cached_path = (
                node.knob("tk_cached_proxy_path").toScript()
                if is_proxy
                else node.knob("cached_path").toScript()
            )

            if node in self.__currently_rendering_nodes:
                # when rendering we don't want to re-evaluate the paths as doing
                # so can cause problems!  Specifically, I found that accessing
                # width, height or format on a node can cause the evaluation
                # of the internal Write node file/proxy to not be evaluated!!
                return cached_path

            # it seems that querying certain things (e.g. node.width()) will sometimes cause the render
            # and proxy paths to be re-evaluated causing this function to be called recursively which
            # can break things!  In case that happens we use some flags to track it so that the path
            # only gets updated once.
            if is_proxy:
                if self.__is_updating_proxy_path:
                    return cached_path
                else:
                    self.__is_updating_proxy_path = True
            else:
                if self.__is_updating_render_path:
                    return cached_path
                else:
                    self.__is_updating_render_path = True

            # get the current script path:
            script_path = self.__get_current_script_path()

            reset_path_button_visible = False
            path_warning = ""
            render_path = None
            cache_entry = None
            try:
                # gather the render settings to use when computing the path:
<<<<<<< HEAD
                render_template, width, height, output_name = self.__gather_render_settings(node, is_proxy)
=======
                (
                    render_template,
                    width,
                    height,
                    output_name,
                ) = self.__gather_render_settings(node, is_proxy)
>>>>>>> 95f4c1f2

                # experimental settings cache to avoid re-computing the path if nothing has changed...
                cache_item = self.__node_computed_path_settings_cache.get(
                    (node, is_proxy), (None, "", "")
                )
                old_cache_entry, compute_path_error, render_path = cache_item
                cache_entry = {
                    "ctx": self._app.context,
                    "width": width,
                    "height": height,
                    "output": output_name,
                    "script_path": script_path,
                }

<<<<<<< HEAD
                if (not force_reset) and old_cache_entry and cache_entry == old_cache_entry:
=======
                if (
                    (not force_reset)
                    and old_cache_entry
                    and cache_entry == old_cache_entry
                ):
>>>>>>> 95f4c1f2
                    # nothing of relevance has changed since the last time the path was changed!
                    # if there was previously an error then raise it so that it gets reported properly:
                    if compute_path_error:
                        raise TkComputePathError(compute_path_error)
                else:
                    # compute the render path:
<<<<<<< HEAD
                    render_path = self.__compute_render_path_from(node, render_template, width, height, output_name)

            except TkComputePathError as e:
                # update cache:
                self.__node_computed_path_settings_cache[(node, is_proxy)] = (cache_entry, str(e), "")
=======
                    render_path = self.__compute_render_path_from(
                        node, render_template, width, height, output_name
                    )

            except TkComputePathError as e:
                # update cache:
                self.__node_computed_path_settings_cache[(node, is_proxy)] = (
                    cache_entry,
                    str(e),
                    "",
                )
>>>>>>> 95f4c1f2

                # render path could not be computed for some reason - display warning
                # to the user in the property editor:
                path_warning += (
                    "<br>".join(
                        self.__wrap_text(
                            "The render path is currently frozen because Toolkit could not "
                            "determine a valid path!  This was due to the following problem:",
                            60,
                        )
                    )
                    + "<br>"
                )
                path_warning += "<br>"
<<<<<<< HEAD
                path_warning += ("&nbsp;&nbsp;&nbsp;"
                                + " <br>&nbsp;&nbsp;&nbsp;".join(self.__wrap_text(str(e), 57))
                                + " <br>")
=======
                path_warning += (
                    "&nbsp;&nbsp;&nbsp;"
                    + " <br>&nbsp;&nbsp;&nbsp;".join(self.__wrap_text(str(e), 57))
                    + " <br>"
                )
>>>>>>> 95f4c1f2

                if cached_path:
                    # have a previously cached path so we can at least still render:
                    path_warning += "<br>"
<<<<<<< HEAD
                    path_warning += "<br>".join(self.__wrap_text(
                        "You can still render to the frozen path but you won't be able to "
                        "publish this node!", 60))
=======
                    path_warning += "<br>".join(
                        self.__wrap_text(
                            "You can still render to the frozen path but you won't be able to "
                            "publish this node!",
                            60,
                        )
                    )
>>>>>>> 95f4c1f2

                render_path = cached_path
            else:
                # update cache:
<<<<<<< HEAD
                self.__node_computed_path_settings_cache[(node, is_proxy)] = (cache_entry, "", render_path)
=======
                self.__node_computed_path_settings_cache[(node, is_proxy)] = (
                    cache_entry,
                    "",
                    render_path,
                )
>>>>>>> 95f4c1f2

                path_is_locked = False
                if not force_reset:
                    # if we force-reset the path then it will never be locked, otherwise we need to test
                    # to see if it is locked.  A path is considered locked if the render path differs
                    # from the cached path ignoring certain dynamic fields (e.g. width, height).
<<<<<<< HEAD
                    path_is_locked = self.__is_render_path_locked(node, render_path, cached_path, is_proxy)
=======
                    path_is_locked = self.__is_render_path_locked(
                        node, render_path, cached_path, is_proxy
                    )
>>>>>>> 95f4c1f2

                if path_is_locked:
                    # render path was not what we expected!
                    path_warning += (
                        "<br>".join(
                            self.__wrap_text(
                                "The path does not match the current Shotgun Work Area.  You can "
                                "still render but you will not be able to publish this node.",
                                60,
                            )
                        )
                        + "<br>"
                    )
                    path_warning += "<br>"
<<<<<<< HEAD
                    path_warning += "<br>".join(self.__wrap_text(
                        "The path will be automatically reset next time you version-up, publish "
                        "or click 'Reset Path'.", 60))
=======
                    path_warning += "<br>".join(
                        self.__wrap_text(
                            "The path will be automatically reset next time you version-up, publish "
                            "or click 'Reset Path'.",
                            60,
                        )
                    )
>>>>>>> 95f4c1f2

                    reset_path_button_visible = True
                    render_path = cached_path

                if not path_is_locked or not cached_path:
<<<<<<< HEAD
                    self.__update_knob_value(node, "tk_cached_proxy_path" if is_proxy else "cached_path", render_path)
=======
                    self.__update_knob_value(
                        node,
                        "tk_cached_proxy_path" if is_proxy else "cached_path",
                        render_path,
                    )
>>>>>>> 95f4c1f2

                # Also update the 'last known script' to be the current script
                # this mechanism is used to determine if the script is being saved
                # as a new file or as the same file in the onScriptSave callback
                last_known_script_knob = node.knob("tk_last_known_script")
                if force_reset or not last_known_script_knob.value():
                    last_known_script_knob.setValue(script_path)

            # Note that this method can get called to update the proxy render path when the node
            # isn't in proxy mode!  Because we only want to update the UI to represent the 'actual'
            # state then we check for that here:
            if is_proxy == node.proxy():

                # update warning displayed to the user:
                if path_warning:
                    path_warning = (
                        "<i style='color:orange'><b><br>Warning</b><br>%s</i><br>"
                        % path_warning
                    )
                    self.__update_knob_value(node, "path_warning", path_warning)
                    node.knob("path_warning").setVisible(True)
                else:
                    self.__update_knob_value(node, "path_warning", "")
                    node.knob("path_warning").setVisible(False)
                node.knob("reset_path").setVisible(reset_path_button_visible)

                # show/hide proxy mode label depending if we're currently
                # rendering in proxy mode:
                node.knob("tk_render_mode").setVisible(is_proxy)

                # update the render warning label if needed:
                render_warning = ""
                if is_proxy:
                    full_render_path = self.__get_render_path(node, False)
                    if full_render_path == render_path:
                        render_warning = (
                            "The full & proxy resolution render paths are currently the same.  "
                            "Rendering in proxy mode will overwrite any previously rendered "
                            "full-res frames!"
                        )
                if render_warning:
<<<<<<< HEAD
                    self.__update_knob_value(node, "tk_render_warning",
                                             "<i style='color:orange'><b>Warning</b> <br>%s<i><br>"
                                             % "<br>".join(self.__wrap_text(render_warning, 60)))
=======
                    self.__update_knob_value(
                        node,
                        "tk_render_warning",
                        "<i style='color:orange'><b>Warning</b> <br>%s<i><br>"
                        % "<br>".join(self.__wrap_text(render_warning, 60)),
                    )
>>>>>>> 95f4c1f2
                    node.knob("tk_render_warning").setVisible(True)
                else:
                    self.__update_knob_value(node, "tk_render_warning", "")
                    node.knob("tk_render_warning").setVisible(False)

                # update output knobs:
                self.__update_output_knobs(node)

                # finally, update preview:
                self.__update_path_preview(node, is_proxy)

            return render_path

        finally:
            # make sure we reset the update flag
            if is_proxy:
                self.__is_updating_proxy_path = False
            else:
                self.__is_updating_render_path = False

    def __get_render_path(self, node, is_proxy=False):
        """
        Return the currently cached path for the specified node.  This will calculate the path
        if it's not previously been cached.
        """
        path = ""

        # get the cached path to return:
        if is_proxy:
            path = node.knob("tk_cached_proxy_path").toScript()
        else:
            path = node.knob("cached_path").toScript()

        if not path:
            # never been cached so compute instead:
            try:
                path = self.__compute_render_path(node, is_proxy)
            except TkComputePathError:
<<<<<<< HEAD
                    # ignore
                    pass
=======
                # ignore
                pass
>>>>>>> 95f4c1f2

        return path

    def __get_files_on_disk(self, node, is_proxy=False):
        """
        Called from render publisher & UI (via exists_on_disk)
        Returns the files on disk associated with this node
        """
        file_name = self.__get_render_path(node, is_proxy)
        template = self.__get_render_template(node, is_proxy, fallback_to_render=True)

        if not template.validate(file_name):
            raise Exception(
                "Could not resolve the files on disk for node %s."
                "The path '%s' is not recognized by Shotgun!" % (node.name(), file_name)
            )

        fields = template.get_fields(file_name)

        # make sure we don't look for any eye - %V or SEQ - %04d stuff
<<<<<<< HEAD
        frames = self._app.tank.paths_from_template(template, fields, ["SEQ", "eye"])
=======
        frames = self._app.sgtk.paths_from_template(template, fields, ["SEQ", "eye"])
>>>>>>> 95f4c1f2

        return frames

    def __calculate_proxy_dimensions(self, node):
        """
        Calculate the proxy dimensions for the specified node.

        Note, there must be an easier way to do this - have emailed support! - also
        this currently doesn't work if there is an upstream reformat node set to
        anything other than a format (e.g. scale, box)!
        """
        if not nuke.exists("root"):
            return
        root = nuke.root()

        # calculate scale and offset to apply for proxy
        scale_x = scale_y = 1.0
        offset_x = offset_y = 0.0

        proxy_type = root.knob("proxy_type").value()
        if proxy_type == "scale":
            # simple scale factor:
            scale_x = scale_y = root.knob("proxy_scale").value()
        elif proxy_type == "format":
            # Need to calculate scale and offset required to map the proxy format to the root format

            # root format:
            root_format = root.format()
            root_w = root_format.width()
            root_h = root_format.height()
            root_aspect = root_format.pixelAspect()

            # proxy format
            proxy_format = root.knob("proxy_format").value()
            proxy_w = proxy_format.width()
            proxy_h = proxy_format.height()
            proxy_aspect = proxy_format.pixelAspect()

            # calculate scales and offsets required:
<<<<<<< HEAD
            scale_x = float(proxy_w)/float(root_w)
            scale_y = scale_x * (proxy_aspect/root_aspect)

            offset_x = 0.0 # this always seems to be 0.0...
            offset_y = (((proxy_h/scale_y) - root_h) * scale_y)/2.0
=======
            scale_x = float(proxy_w) / float(root_w)
            scale_y = scale_x * (proxy_aspect / root_aspect)

            offset_x = 0.0  # this always seems to be 0.0...
            offset_y = (((proxy_h / scale_y) - root_h) * scale_y) / 2.0
>>>>>>> 95f4c1f2
        else:
            # unexpected type!
            pass

        # calculate the scaled format for the node:
<<<<<<< HEAD
        scaled_format = node.format().scaled(scale_x,scale_y,offset_x,offset_y)

        #print ("sx:", scale_x, "sy:", scale_y, "tx:", offset_x, "ty:", offset_y,
        #        "w:", scaled_format.width(), "h:", scaled_format.height())
        return (scaled_format.width(), scaled_format.height())

=======
        scaled_format = node.format().scaled(scale_x, scale_y, offset_x, offset_y)

        # print ("sx:", scale_x, "sy:", scale_y, "tx:", offset_x, "ty:", offset_y,
        #        "w:", scaled_format.width(), "h:", scaled_format.height())
        return (scaled_format.width(), scaled_format.height())
>>>>>>> 95f4c1f2

    def __gather_render_settings(self, node, is_proxy=False):
        """
        Gather the render template, width, height and output name required
        to compute the render path for the specified node.

        :param node:         The current Shotgun Write node
        :param is_proxy:     If True then compute the proxy path, otherwise compute the standard render path
        :returns:            Tuple containing (render template, width, height, output name)
        """
        render_template = self.__get_render_template(node, is_proxy)
        width = height = 0
        output_name = ""

        if is_proxy:
            if not render_template:
                # we don't have a proxy template so fall back to render template.
                # there will be a warning in the UI for this
                #
                # Note: to retain backwards compatibility, if no proxy template has
                # been specified then the full-res dimensions will be used instead
                # of the proxy dimensions.
                return self.__gather_render_settings(node, False)

            # width & height are set to the proxy dimensions:
            width, height = self.__calculate_proxy_dimensions(node)
        else:
            # width & height are set to the node's dimensions:
            width, height = node.width(), node.height()

        if render_template:
            # check for 'channel' for backwards compatibility
            if "output" in render_template.keys or "channel" in render_template.keys:
                output_name = node.knob(TankWriteNodeHandler.OUTPUT_KNOB_NAME).value()
<<<<<<< HEAD

        return (render_template, width, height, output_name)
=======
>>>>>>> 95f4c1f2

        return (render_template, width, height, output_name)

    def __compute_render_path(self, node, is_proxy=False):
        """
        Computes the render path for a node.

        :param node:         The current Shotgun Write node
        :param is_proxy:     If True then compute the proxy path, otherwise compute the standard render path
        :returns:            The computed render path
        """

        # gather the render settings to use:
        render_template, width, height, output_name = self.__gather_render_settings(
            node, is_proxy
        )

        # compute the render path:
        return self.__compute_render_path_from(
            node, render_template, width, height, output_name
        )

    def __compute_render_path_from(
        self, node, render_template, width, height, output_name
    ):
        """
        Computes the render path for a node using the specified settings

        :param node:               The current Shotgun Write node
        :param render_template:    The render template to use to construct the render path
        :param width:              The width of the rendered images
        :param height:             The height of the rendered images
        :param output_name:        The toolkit output name specified by the user for this node
        :returns:                  The computed render path
        """

        # make sure we have a valid template:
        if not render_template:
            raise TkComputePathError("Unable to determine the render template to use!")

        # get the current script path:
        curr_filename = self.__get_current_script_path()

        # create fields dict with all the metadata
        #

        # extract the work fields from the script path using the work_file template:
        fields = {}
        if (
            curr_filename
            and self._script_template
            and self._script_template.validate(curr_filename)
        ):
            fields = self._script_template.get_fields(curr_filename)
        if not fields:
            raise TkComputePathError("The current script is not a Shotgun Work File!")

        # Force use of %d format for nuke renders:
        fields["SEQ"] = "FORMAT: %d"

        # use %V - full view printout as default for the eye field
        fields["eye"] = "%V"

        # add in width & height:
        fields["width"] = width
        fields["height"] = height

        # add in date values for YYYY, MM, DD
        today = datetime.date.today()
        fields["YYYY"] = today.year
        fields["MM"] = today.month
        fields["DD"] = today.day

        # validate the output name - be backwards compatible with 'channel' as well
        for key_name in ["output", "channel"]:
            if key_name in fields:
<<<<<<< HEAD
                del(fields[key_name])
=======
                del fields[key_name]
>>>>>>> 95f4c1f2

            if key_name in render_template.keys:
                if not output_name:
                    if not render_template.is_optional(key_name):
                        raise TkComputePathError(
                            "A valid output name is required by this profile for the '%s' field!"
                            % key_name
                        )
                else:
                    if not render_template.keys[key_name].validate(output_name):
<<<<<<< HEAD
                        raise TkComputePathError("The output name '%s' contains illegal characters!" % output_name)
=======
                        raise TkComputePathError(
                            "The output name '%s' contains illegal characters!"
                            % output_name
                        )
>>>>>>> 95f4c1f2
                    fields[key_name] = output_name

        # update with additional fields from the context:
        fields.update(self._app.context.as_template_fields(render_template))

        # generate the render path:
        path = ""
        try:
            path = render_template.apply_fields(fields)
        except TankError as e:
            raise TkComputePathError(str(e))

        # make slahes uniform:
        path = path.replace(os.path.sep, "/")

        return path

    def __is_render_path_locked(self, node, render_path, cached_path, is_proxy=False):
        """
        Return True if the render path is currently locked because something unexpected
        has changed.  When the render path is locked, the cached version will always be
        used until it has been reset by an intentional user change/edit.

        The path is locked if a new path generated with the previous template fields
        would be different to the cached path ignoring the width & height fields.
        """
        # get the render template:
        render_template = self.__get_render_template(
            node, is_proxy, fallback_to_render=True
        )
        if not render_template:
            return True

        path_is_locked = False
        if cached_path:
            # Need to determine if something unexpected has changed in the file path that
            # we care about. To do this, we need to:
            # - Extract previous fields from cached path - if this fails then it tells us
            #   that a static part of the template has changed
            # - Compare previous fields with new fields - this will tell us if a field we
            #   care about has changed (we can ignore width, height differences).
            prev_fields = {}
            try:
                prev_fields = render_template.get_fields(cached_path)
            except TankError:
                # failed to extract or apply fields so something changed!
                path_is_locked = True
            else:
                # get the new fields from the render path and compare:
                new_fields = render_template.get_fields(render_path)

<<<<<<< HEAD
                path_is_locked = (len(new_fields) != len(prev_fields))
=======
                path_is_locked = len(new_fields) != len(prev_fields)
>>>>>>> 95f4c1f2
                if not path_is_locked:
                    for name, value in new_fields.items():
                        if name not in prev_fields:
                            path_is_locked = True
                            break

                        if name in ["width", "height", "YYYY", "MM", "DD"]:
                            # ignore these as they are free to change!
                            continue
                        elif prev_fields[name] != value:
                            path_is_locked = True
                            break

        return path_is_locked

    def setup_new_node(self, node):
        """
        Setup a node when it's created (either directly or as a result of loading a script).
        This allows us to dynamically populate the profile list.

        This method will re-process the node and reapply settings in case it has
        been previously processed.

        .. note:: There are edge cases in Nuke where a node has already been previously
                  set up but for another context - this can happen as a consequence of
                  bugs in the automatic context switching. It is therefore not safe to
                  assume that setting up of these nodes only needs to happen once -
                  it needs to happen whenever the toolkit write node configuration
                  changes.

        :param node:    The Shotgun Write Node to set up
        """
        # check that this node is actually a Gizmo.  It might not be if
        # it was created/loaded when the Gizmo wasn't available!
        if not isinstance(node, nuke.Gizmo):
            return

        self._app.log_debug("Setting up new node...")

        # reset the construction flag to ensure that
        # the node is toggled into its incomplete state
        # this will disable certain callbacks from firing.
        self.__set_final_construction_flag(node, False)

        # populate the profiles list as this isn't stored with the file and is
        # dynamic based on the user's configuration
        profile_names = list(self._profile_names)
        current_profile_name = self.get_node_profile_name(node)
        if current_profile_name and current_profile_name not in self._profiles:
            # profile no longer exists but we need to handle this so add it
            # to the list:
            current_profile_name = "%s [Not Found]" % current_profile_name
            profile_names.insert(0, current_profile_name)

        list_profiles = node.knob("tk_profile_list").values()
        if list_profiles != profile_names:
            node.knob("tk_profile_list").setValues(profile_names)

        reset_all_profile_settings = False
        if not current_profile_name:
            # default to first profile:
            current_profile_name = node.knob("tk_profile_list").value()
            # and as this node has never had a profile set, lets make
            # sure we reset all settings
            reset_all_profile_settings = True

        # ensure that the correct entry is selected from the list:
        self.__update_knob_value(node, "tk_profile_list", current_profile_name)
        # and make sure the node is up-to-date with the profile:
<<<<<<< HEAD
        self.__set_profile(node, current_profile_name, reset_all_settings=reset_all_profile_settings)
=======
        self.__set_profile(
            node, current_profile_name, reset_all_settings=reset_all_profile_settings
        )
>>>>>>> 95f4c1f2

        # ensure that the disable value properly propogates to the internal write node:
        write_node = node.node(TankWriteNodeHandler.WRITE_NODE_NAME)
        write_node["disable"].setValue(node["disable"].value())

        # Ensure that the output name matches the node name if
        # that option is enabled on the node. This is primarily
        # going to handle the situation where a node with "use name as
        # output name" enabled is copied and pasted. When it is
        # pasted the node will get a new name to avoid a collision
        # and we need to make sure we update the output name to
        # match that new name.
        if node.knob(TankWriteNodeHandler.USE_NAME_AS_OUTPUT_KNOB_NAME).value():
            # force output name to be the node name:
            new_output_name = node.knob("name").value()
            self.__set_output(node, new_output_name)

        # now that the node is constructed, we can process
        # knob changes correctly.
        self.__set_final_construction_flag(node, True)

    def __set_final_construction_flag(self, node, status):
        """
        Controls the flag that indicates that a node has been
        finalized.

        :param node: nuke node object
        :param status: boolean flag to indicating finalized state.
        """
        if status:
            node.knob("tk_is_fully_constructed").setValue(True)
            node.knob("tk_is_fully_constructed").setEnabled(False)
        else:
            node.knob("tk_is_fully_constructed").setEnabled(True)
            node.knob("tk_is_fully_constructed").setValue(False)

    def __is_node_fully_constructed(self, node):
        """
        The tk_is_fully_constructed knob is set to True after the onCreate callback has completed.  This
        mechanism allows the code to ignore other callbacks that may fail because things aren't set
        up correctly (e.g. knobChanged calls for default values when loading a script).
        """
        if not node.knob("tk_is_fully_constructed"):
            return False

        return node.knob("tk_is_fully_constructed").value()

    def __on_knob_changed(self):
        """
        Callback that gets called whenever the value for a knob on a Shotgun Write
        node is set.

        Note, this gets called numerous times when a script is loaded as well as when
        a knob is changed via the user/script
        """
        node = nuke.thisNode()
        knob = nuke.thisKnob()
        grp = nuke.thisGroup()

        if not self.__is_node_fully_constructed(node):
            # knobChanged will be called during script load for all knobs with non-default
            # values.  We want to ignore these implicit changes so we make use of a knob to
            # keep track of the node creation.  If the node isn't fully created we ignore
            # all knob changes
            # print "Ignoring change to %s.%s value = %s" % (node.name(), knob.name(), knob.value())
            return

        if knob.name() == "tk_profile_list":
            # change the profile for the specified node:
            new_profile_name = knob.value()
            self.__set_profile(node, new_profile_name, reset_all_settings=True)

        elif knob.name() == TankWriteNodeHandler.OUTPUT_KNOB_NAME:
            # internal cached output has been changed!
            new_output_name = knob.value()
            if node.knob(TankWriteNodeHandler.USE_NAME_AS_OUTPUT_KNOB_NAME).value():
                # force output name to be the node name:
                new_output_name = node.knob("name").value()
            self.__set_output(node, new_output_name)

        elif knob.name() == "name":
            # node name has changed:
            if node.knob(TankWriteNodeHandler.USE_NAME_AS_OUTPUT_KNOB_NAME).value():
                # set the output to the node name:
                self.__set_output(node, knob.value())

        elif knob.name() == TankWriteNodeHandler.USE_NAME_AS_OUTPUT_KNOB_NAME:
            # checkbox controlling if the name should be used as the output has been toggled
            name_as_output = knob.value()
            node.knob(TankWriteNodeHandler.OUTPUT_KNOB_NAME).setEnabled(
                not name_as_output
            )
            if name_as_output:
                # update output to reflect the node name:
                self.__set_output(node, node.knob("name").value())

        else:
            # Propogate changes to certain knobs from the gizmo/group to the
            # encapsulated Write node.
            #
            # The normal mechanism of linking these knobs can't be used because the
            # knob already exists as part of the base node (it's not added by the gizmo)
            knobs_to_propogate = ["disable"]

            # check if the value for this knob should be propogated:
            knob_name = knob.name()
            if knob_name in knobs_to_propogate:
                # find the enclosed write node:
                write_node = grp.node(TankWriteNodeHandler.WRITE_NODE_NAME)
                if not write_node:
                    return

                # propogate the value:
<<<<<<< HEAD
                self._app.log_debug("Propogating value for '%s.%s' to '%s.%s.%s'"
                                    % (grp.name(), knob_name, grp.name(), write_node.name(), knob_name))
=======
                self._app.log_debug(
                    "Propogating value for '%s.%s' to '%s.%s.%s'"
                    % (grp.name(), knob_name, grp.name(), write_node.name(), knob_name)
                )
>>>>>>> 95f4c1f2

                write_node.knob(knob_name).setValue(nuke.thisKnob().value())

    def __get_current_script_path(self):
        """
        Get the current script path (if the current script has been saved).  This will
        use the nuke.scriptName() call if available (Nuke 8+ ?) otherwise it will fall
        back to the slightly less safe nuke.root().name() - this will result in an
        internal error (not a catchable exception) if the root object doesn't yet exist
        (e.g. whilst the file is being loaded).

        :returns:   The current Nuke script path or None if the script hasn't been
                    saved yet.  The path will have os-correct slashes
        """
        script_path = None
        if hasattr(nuke, "scriptName"):
            # scriptName method is new for Nuke 8
            try:
                script_path = nuke.scriptName()
            except:
                # script has never been saved!
                script_path = None
        else:
            # check nuke.root - note that this isn't safe to do if
            # the root node hasn't been created yet!
            if nuke.exists("root"):
                script_path = nuke.root().name()
                if script_path == "Root":
                    script_path = None

        if script_path:
            # convert to os-style slashes:
            script_path = script_path.replace("/", os.path.sep)

        return script_path
<<<<<<< HEAD

=======
>>>>>>> 95f4c1f2

    def __on_script_save(self):
        """
        Called when the script is saved.

        Iterates over the Shotgun write nodes in the scene.  If the script is being saved as
        a new file then it resets all render paths before saving
        """
        save_file_path = self.__get_current_script_path()
        if not save_file_path:
            # script has never been saved as anything!
            return

        for n in self.get_nodes():
            # check to see if the script is being saved to a new file or the same file:
            knob = n.knob("tk_last_known_script")
            if not knob:
                continue

            last_known_path = knob.value()
            if last_known_path:
                # correct slashes for compare:
                last_known_path = last_known_path.replace("/", os.path.sep)

            if last_known_path != save_file_path:
                # we're saving to a new file so reset the render path:
                try:
                    self.reset_render_path(n)
                except:
                    # don't want any exceptions to stop the save!
                    pass

            # For each of our nodes, we need to keep a record of any non-default
            # knob values on the encapsulated write node. We will need this when
            # this file is re-opened, as the dynamically-linked, "promoted" write
            # knobs do not save to the .nk file properly, and so their values are
            # lost on load. We sanitize and serialize the .nk script data that the
            # writeKnobs() method gives us, and then store that in a hidden knob
            # tk_write_node_settings for use when repopulating the file_type
            # settings on load.
            write_node = n.node(TankWriteNodeHandler.WRITE_NODE_NAME)
            nk_data = write_node.writeKnobs(
                nuke.WRITE_NON_DEFAULT_ONLY | nuke.TO_SCRIPT | nuke.TO_VALUE
            )
            knob_changes = pickle.dumps(nk_data, protocol=0)
            self.__update_knob_value(
                n,
                "tk_write_node_settings",
                six.ensure_text(base64.b64encode(knob_changes)),
            )

    def __on_user_create(self):
        """
        Called when the user creates a Shotgun Write node.  Not called when loading
        or pasting a script.
        """
        node = nuke.thisNode()

        # check that this node is actually a Gizmo.  It might not be if
        # it was created/loaded when the Gizmo wasn't available!
        if not isinstance(node, nuke.Gizmo):
            # it's not so we can't do anything!
            return

        # setup the new node:
        self.setup_new_node(node)

        # populate the initial output name based on the render template:
        render_template = self.get_render_template(node)
        self.__populate_initial_output_name(render_template, node)<|MERGE_RESOLUTION|>--- conflicted
+++ resolved
@@ -88,15 +88,10 @@
         for profile in self._app.get_setting("write_nodes", []):
             name = profile["name"]
             if name in self._profiles:
-<<<<<<< HEAD
-                self._app.log_warning("Configuration contains multiple Write Node profiles called '%s'!  Only the "
-                                      "first will be available" % name)
-=======
                 self._app.log_warning(
                     "Configuration contains multiple Write Node profiles called '%s'!  Only the "
                     "first will be available" % name
                 )
->>>>>>> 95f4c1f2
                 continue
 
             self._profile_names.append(name)
@@ -113,17 +108,11 @@
         Returns a list of tank write nodes
         """
         if nuke.exists("root"):
-<<<<<<< HEAD
-            return nuke.allNodes(group=nuke.root(),
-                                 filter=TankWriteNodeHandler.SG_WRITE_NODE_CLASS,
-                                 recurseGroups = True)
-=======
             return nuke.allNodes(
                 group=nuke.root(),
                 filter=TankWriteNodeHandler.SG_WRITE_NODE_CLASS,
                 recurseGroups=True,
             )
->>>>>>> 95f4c1f2
         else:
             return []
 
@@ -282,13 +271,9 @@
             self._app.log_debug("Found ShotgunWriteNodePlaceholder node: %s" % n)
             metadata = n.metadata()
             profile_name = metadata.get("name")
-<<<<<<< HEAD
-            output_name = metadata.get("output") or metadata.get("channel") # for backwards compatibility
-=======
             output_name = metadata.get("output") or metadata.get(
                 "channel"
             )  # for backwards compatibility
->>>>>>> 95f4c1f2
 
             # Make sure the profile is valid:
             if profile_name not in self._profiles:
@@ -330,13 +315,9 @@
             return None
         th_node.knob("disable").setValue(False)
 
-<<<<<<< HEAD
-        png_path = tempfile.NamedTemporaryFile(suffix=".png", prefix="tanktmp", delete=False).name
-=======
         png_path = tempfile.NamedTemporaryFile(
             suffix=".png", prefix="tanktmp", delete=False
         ).name
->>>>>>> 95f4c1f2
 
         # set render output - make sure to use a path with slashes on all OSes
         th_node.knob("file").setValue(png_path.replace(os.path.sep, "/"))
@@ -352,14 +333,6 @@
             render_node_name = "%s.create_thumbnail" % node.name()
             # and do it - always render the first view we find.
             first_view = nuke.views()[0]
-<<<<<<< HEAD
-            nuke.execute(render_node_name,
-                         start=frame_to_render,
-                         end=frame_to_render,
-                         incr=1,
-                         views=[first_view])
-        except Exception, e:
-=======
             nuke.execute(
                 render_node_name,
                 start=frame_to_render,
@@ -368,7 +341,6 @@
                 views=[first_view],
             )
         except Exception as e:
->>>>>>> 95f4c1f2
             self._app.log_warning("Thumbnail could not be generated: %s" % e)
             # remove the temp file
             try:
@@ -460,10 +432,6 @@
             # copy across any knob values from the internal write node.
             for knob_name, knob in int_wn.knobs().items():
                 # skip knobs we don't want to copy:
-<<<<<<< HEAD
-                if knob_name in ["file_type", "file", "proxy", "beforeRender", "afterRender",
-                              "name", "xpos", "ypos"]:
-=======
                 if knob_name in [
                     "file_type",
                     "file",
@@ -474,7 +442,6 @@
                     "xpos",
                     "ypos",
                 ]:
->>>>>>> 95f4c1f2
                     continue
 
                 if knob_name in new_wn.knobs():
@@ -571,12 +538,8 @@
             proxy_render_template_knob = wn.knob("tk_proxy_render_template")
             proxy_publish_template_knob = wn.knob("tk_proxy_publish_template")
 
-<<<<<<< HEAD
-            if (not profile_knob
-=======
             if (
                 not profile_knob
->>>>>>> 95f4c1f2
                 or not output_knob
                 or not use_name_as_output_knob
                 or not render_template_knob
@@ -601,17 +564,12 @@
             new_sg_wn["tk_cached_proxy_path"].setValue(wn["proxy"].value())
             new_sg_wn["render_template"].setValue(render_template_knob.value())
             new_sg_wn["publish_template"].setValue(publish_template_knob.value())
-<<<<<<< HEAD
-            new_sg_wn["proxy_render_template"].setValue(proxy_render_template_knob.value())
-            new_sg_wn["proxy_publish_template"].setValue(proxy_publish_template_knob.value())
-=======
             new_sg_wn["proxy_render_template"].setValue(
                 proxy_render_template_knob.value()
             )
             new_sg_wn["proxy_publish_template"].setValue(
                 proxy_publish_template_knob.value()
             )
->>>>>>> 95f4c1f2
 
             # set the profile & output - this will cause the paths to be reset:
             # Note, we don't call the method __set_profile() as we don't want to
@@ -635,11 +593,6 @@
             # copy across and knob values from the internal write node.
             for knob_name, knob in wn.knobs().items():
                 # skip knobs we don't want to copy:
-<<<<<<< HEAD
-                if knob_name in ["file_type", "file", "proxy", "beforeRender", "afterRender",
-                              "name", "xpos", "ypos", "disable", "tile_color", "postage_stamp",
-                              "label"]:
-=======
                 if knob_name in [
                     "file_type",
                     "file",
@@ -654,7 +607,6 @@
                     "postage_stamp",
                     "label",
                 ]:
->>>>>>> 95f4c1f2
                     continue
 
                 if knob_name in int_wn.knobs():
@@ -675,10 +627,6 @@
             new_sg_wn.setName(node_name)
             new_sg_wn.setXpos(node_pos[0])
             new_sg_wn.setYpos(node_pos[1])
-<<<<<<< HEAD
-
-=======
->>>>>>> 95f4c1f2
 
     ################################################################################################
     # Public methods called from gizmo - although these are public, they should
@@ -773,15 +721,6 @@
             try:
                 files = self.get_files_on_disk(node)
                 if len(files) == 0:
-<<<<<<< HEAD
-                    nuke.message("There are no %srenders for this node yet!\n"
-                             "When you render, the files will be written to "
-                             "the following location:\n\n%s"
-                             % (("proxy " if is_proxy else ""), render_path))
-                else:
-                    render_dir = os.path.dirname(files[0])
-            except Exception, e:
-=======
                     nuke.message(
                         "There are no %srenders for this node yet!\n"
                         "When you render, the files will be written to "
@@ -791,7 +730,6 @@
                 else:
                     render_dir = os.path.dirname(files[0])
             except Exception as e:
->>>>>>> 95f4c1f2
                 nuke.message("Unable to jump to file system:\n\n%s" % e)
 
         # if we have a valid render path then show it:
@@ -1005,13 +943,9 @@
         in the render template or not
         """
         output_knob = node.knob(TankWriteNodeHandler.OUTPUT_KNOB_NAME)
-<<<<<<< HEAD
-        name_as_output_knob = node.knob(TankWriteNodeHandler.USE_NAME_AS_OUTPUT_KNOB_NAME)
-=======
         name_as_output_knob = node.knob(
             TankWriteNodeHandler.USE_NAME_AS_OUTPUT_KNOB_NAME
         )
->>>>>>> 95f4c1f2
 
         output_is_used = self.__is_output_used(node)
         name_as_output = name_as_output_knob.value()
@@ -1076,17 +1010,11 @@
                 # context_path:   /mnt/proj/shotXYZ/renders/v003
                 # local_path:
 
-<<<<<<< HEAD
-            self.__path_preview_cache[cache_key] = {"context_path":context_path,
-                                                    "local_path":local_path,
-                                                    "file_name":file_name}
-=======
             self.__path_preview_cache[cache_key] = {
                 "context_path": context_path,
                 "local_path": local_path,
                 "file_name": file_name,
             }
->>>>>>> 95f4c1f2
 
         # update the preview knobs - note, not sure why but
         # under certain circumstances the property editor doesn't
@@ -1102,10 +1030,6 @@
         set_path_knob("path_context", context_path)
         set_path_knob("path_local", local_path)
         set_path_knob("path_filename", file_name)
-<<<<<<< HEAD
-
-=======
->>>>>>> 95f4c1f2
 
     def __apply_cached_file_format_settings(self, node):
         """
@@ -1123,16 +1047,6 @@
         file_settings = {}
         try:
             # file_settings_str is a pickled dictionary so convert it back to a dictionary:
-<<<<<<< HEAD
-            file_settings = pickle.loads(file_settings_str) or {}
-        except Exception, e:
-            self._app.log_warning("Failed to extract cached file settings from node '%s' - %s"
-                              % node.name(), e)
-
-        # update the node:
-        self.__populate_format_settings(node, file_type, file_settings)
-
-=======
             file_settings = sgtk.util.pickle.loads(file_settings_str) or {}
         except Exception as e:
             self._app.log_warning(
@@ -1143,7 +1057,6 @@
 
         # update the node:
         self.__populate_format_settings(node, file_type, file_settings)
->>>>>>> 95f4c1f2
 
     def __set_profile(self, node, profile_name, reset_all_settings=False):
         """
@@ -1166,16 +1079,11 @@
         profile = self._profiles.get(profile_name)
         if not profile:
             # this shouldn't really every happen!
-<<<<<<< HEAD
-            self._app.log_warning("Failed to find a write node profile called '%s' for node '%s'!"
-                                  % profile_name, node.name())
-=======
             self._app.log_warning(
                 "Failed to find a write node profile called '%s' for node '%s'!"
                 % profile_name,
                 node.name(),
             )
->>>>>>> 95f4c1f2
             # at the very least, try to restore the file format settings from the cached values:
             self.__apply_cached_file_format_settings(node)
             return
@@ -1271,12 +1179,6 @@
         # write the template name to the node so that we know it later
         self.__update_knob_value(node, "render_template", render_template.name)
         self.__update_knob_value(node, "publish_template", publish_template.name)
-<<<<<<< HEAD
-        self.__update_knob_value(node, "proxy_render_template",
-                                 proxy_render_template.name if proxy_render_template else "")
-        self.__update_knob_value(node, "proxy_publish_template",
-                                 proxy_publish_template.name if proxy_publish_template else "")
-=======
         self.__update_knob_value(
             node,
             "proxy_render_template",
@@ -1287,16 +1189,11 @@
             "proxy_publish_template",
             proxy_publish_template.name if proxy_publish_template else "",
         )
->>>>>>> 95f4c1f2
 
         # If a node's tile_color was defined in the profile then set it:
         if not tile_color or len(tile_color) != 3:
             if tile_color:
                 # don't have exactly three values for RGB so log a warning:
-<<<<<<< HEAD
-                self._app.log_warning(("The tile_color setting for profile '%s' must contain 3 values (RGB) - this "
-                                    "setting will be ignored!") % profile_name)
-=======
                 self._app.log_warning(
                     (
                         "The tile_color setting for profile '%s' must contain 3 values (RGB) - this "
@@ -1304,7 +1201,6 @@
                     )
                     % profile_name
                 )
->>>>>>> 95f4c1f2
 
             # reset tile_color knob value back to default:
             default_value = int(node["tile_color"].defaultValue())
@@ -1439,28 +1335,18 @@
 
             knob = write_node.knob(setting_name)
             if knob is None:
-<<<<<<< HEAD
-                self._app.log_error("%s is not a valid setting for file format %s. It will be ignored."
-                                    % (setting_name, file_type))
-=======
                 self._app.log_error(
                     "%s is not a valid setting for file format %s. It will be ignored."
                     % (setting_name, file_type)
                 )
->>>>>>> 95f4c1f2
                 continue
 
             knob.setValue(setting_value)
             if knob.value() != setting_value:
-<<<<<<< HEAD
-                self._app.log_error("Could not set %s file format setting %s to '%s'. Instead the value was set to '%s'"
-                                    % (file_type, setting_name, setting_value, knob.value()))
-=======
                 self._app.log_error(
                     "Could not set %s file format setting %s to '%s'. Instead the value was set to '%s'"
                     % (file_type, setting_name, setting_value, knob.value())
                 )
->>>>>>> 95f4c1f2
 
         # If we're not resetting everything, then we need to try and
         # make sure that the settings that the user made to the internal
@@ -1517,12 +1403,6 @@
         """
         Set the output on the specified node from user interaction.
         """
-<<<<<<< HEAD
-        self._app.log_debug("Changing the output for node '%s' to: %s" % (node.name(), output_name))
-
-        # update output knob:
-        self.__update_knob_value(node, TankWriteNodeHandler.OUTPUT_KNOB_NAME, output_name)
-=======
         self._app.log_debug(
             "Changing the output for node '%s' to: %s" % (node.name(), output_name)
         )
@@ -1531,7 +1411,6 @@
         self.__update_knob_value(
             node, TankWriteNodeHandler.OUTPUT_KNOB_NAME, output_name
         )
->>>>>>> 95f4c1f2
 
         # reset the render path:
         self.reset_render_path(node)
@@ -1610,16 +1489,12 @@
             cache_entry = None
             try:
                 # gather the render settings to use when computing the path:
-<<<<<<< HEAD
-                render_template, width, height, output_name = self.__gather_render_settings(node, is_proxy)
-=======
                 (
                     render_template,
                     width,
                     height,
                     output_name,
                 ) = self.__gather_render_settings(node, is_proxy)
->>>>>>> 95f4c1f2
 
                 # experimental settings cache to avoid re-computing the path if nothing has changed...
                 cache_item = self.__node_computed_path_settings_cache.get(
@@ -1634,28 +1509,17 @@
                     "script_path": script_path,
                 }
 
-<<<<<<< HEAD
-                if (not force_reset) and old_cache_entry and cache_entry == old_cache_entry:
-=======
                 if (
                     (not force_reset)
                     and old_cache_entry
                     and cache_entry == old_cache_entry
                 ):
->>>>>>> 95f4c1f2
                     # nothing of relevance has changed since the last time the path was changed!
                     # if there was previously an error then raise it so that it gets reported properly:
                     if compute_path_error:
                         raise TkComputePathError(compute_path_error)
                 else:
                     # compute the render path:
-<<<<<<< HEAD
-                    render_path = self.__compute_render_path_from(node, render_template, width, height, output_name)
-
-            except TkComputePathError as e:
-                # update cache:
-                self.__node_computed_path_settings_cache[(node, is_proxy)] = (cache_entry, str(e), "")
-=======
                     render_path = self.__compute_render_path_from(
                         node, render_template, width, height, output_name
                     )
@@ -1667,7 +1531,6 @@
                     str(e),
                     "",
                 )
->>>>>>> 95f4c1f2
 
                 # render path could not be computed for some reason - display warning
                 # to the user in the property editor:
@@ -1682,26 +1545,15 @@
                     + "<br>"
                 )
                 path_warning += "<br>"
-<<<<<<< HEAD
-                path_warning += ("&nbsp;&nbsp;&nbsp;"
-                                + " <br>&nbsp;&nbsp;&nbsp;".join(self.__wrap_text(str(e), 57))
-                                + " <br>")
-=======
                 path_warning += (
                     "&nbsp;&nbsp;&nbsp;"
                     + " <br>&nbsp;&nbsp;&nbsp;".join(self.__wrap_text(str(e), 57))
                     + " <br>"
                 )
->>>>>>> 95f4c1f2
 
                 if cached_path:
                     # have a previously cached path so we can at least still render:
                     path_warning += "<br>"
-<<<<<<< HEAD
-                    path_warning += "<br>".join(self.__wrap_text(
-                        "You can still render to the frozen path but you won't be able to "
-                        "publish this node!", 60))
-=======
                     path_warning += "<br>".join(
                         self.__wrap_text(
                             "You can still render to the frozen path but you won't be able to "
@@ -1709,33 +1561,24 @@
                             60,
                         )
                     )
->>>>>>> 95f4c1f2
 
                 render_path = cached_path
             else:
                 # update cache:
-<<<<<<< HEAD
-                self.__node_computed_path_settings_cache[(node, is_proxy)] = (cache_entry, "", render_path)
-=======
                 self.__node_computed_path_settings_cache[(node, is_proxy)] = (
                     cache_entry,
                     "",
                     render_path,
                 )
->>>>>>> 95f4c1f2
 
                 path_is_locked = False
                 if not force_reset:
                     # if we force-reset the path then it will never be locked, otherwise we need to test
                     # to see if it is locked.  A path is considered locked if the render path differs
                     # from the cached path ignoring certain dynamic fields (e.g. width, height).
-<<<<<<< HEAD
-                    path_is_locked = self.__is_render_path_locked(node, render_path, cached_path, is_proxy)
-=======
                     path_is_locked = self.__is_render_path_locked(
                         node, render_path, cached_path, is_proxy
                     )
->>>>>>> 95f4c1f2
 
                 if path_is_locked:
                     # render path was not what we expected!
@@ -1750,11 +1593,6 @@
                         + "<br>"
                     )
                     path_warning += "<br>"
-<<<<<<< HEAD
-                    path_warning += "<br>".join(self.__wrap_text(
-                        "The path will be automatically reset next time you version-up, publish "
-                        "or click 'Reset Path'.", 60))
-=======
                     path_warning += "<br>".join(
                         self.__wrap_text(
                             "The path will be automatically reset next time you version-up, publish "
@@ -1762,21 +1600,16 @@
                             60,
                         )
                     )
->>>>>>> 95f4c1f2
 
                     reset_path_button_visible = True
                     render_path = cached_path
 
                 if not path_is_locked or not cached_path:
-<<<<<<< HEAD
-                    self.__update_knob_value(node, "tk_cached_proxy_path" if is_proxy else "cached_path", render_path)
-=======
                     self.__update_knob_value(
                         node,
                         "tk_cached_proxy_path" if is_proxy else "cached_path",
                         render_path,
                     )
->>>>>>> 95f4c1f2
 
                 # Also update the 'last known script' to be the current script
                 # this mechanism is used to determine if the script is being saved
@@ -1818,18 +1651,12 @@
                             "full-res frames!"
                         )
                 if render_warning:
-<<<<<<< HEAD
-                    self.__update_knob_value(node, "tk_render_warning",
-                                             "<i style='color:orange'><b>Warning</b> <br>%s<i><br>"
-                                             % "<br>".join(self.__wrap_text(render_warning, 60)))
-=======
                     self.__update_knob_value(
                         node,
                         "tk_render_warning",
                         "<i style='color:orange'><b>Warning</b> <br>%s<i><br>"
                         % "<br>".join(self.__wrap_text(render_warning, 60)),
                     )
->>>>>>> 95f4c1f2
                     node.knob("tk_render_warning").setVisible(True)
                 else:
                     self.__update_knob_value(node, "tk_render_warning", "")
@@ -1868,13 +1695,8 @@
             try:
                 path = self.__compute_render_path(node, is_proxy)
             except TkComputePathError:
-<<<<<<< HEAD
-                    # ignore
-                    pass
-=======
                 # ignore
                 pass
->>>>>>> 95f4c1f2
 
         return path
 
@@ -1895,11 +1717,7 @@
         fields = template.get_fields(file_name)
 
         # make sure we don't look for any eye - %V or SEQ - %04d stuff
-<<<<<<< HEAD
-        frames = self._app.tank.paths_from_template(template, fields, ["SEQ", "eye"])
-=======
         frames = self._app.sgtk.paths_from_template(template, fields, ["SEQ", "eye"])
->>>>>>> 95f4c1f2
 
         return frames
 
@@ -1939,38 +1757,21 @@
             proxy_aspect = proxy_format.pixelAspect()
 
             # calculate scales and offsets required:
-<<<<<<< HEAD
-            scale_x = float(proxy_w)/float(root_w)
-            scale_y = scale_x * (proxy_aspect/root_aspect)
-
-            offset_x = 0.0 # this always seems to be 0.0...
-            offset_y = (((proxy_h/scale_y) - root_h) * scale_y)/2.0
-=======
             scale_x = float(proxy_w) / float(root_w)
             scale_y = scale_x * (proxy_aspect / root_aspect)
 
             offset_x = 0.0  # this always seems to be 0.0...
             offset_y = (((proxy_h / scale_y) - root_h) * scale_y) / 2.0
->>>>>>> 95f4c1f2
         else:
             # unexpected type!
             pass
 
         # calculate the scaled format for the node:
-<<<<<<< HEAD
-        scaled_format = node.format().scaled(scale_x,scale_y,offset_x,offset_y)
-
-        #print ("sx:", scale_x, "sy:", scale_y, "tx:", offset_x, "ty:", offset_y,
-        #        "w:", scaled_format.width(), "h:", scaled_format.height())
-        return (scaled_format.width(), scaled_format.height())
-
-=======
         scaled_format = node.format().scaled(scale_x, scale_y, offset_x, offset_y)
 
         # print ("sx:", scale_x, "sy:", scale_y, "tx:", offset_x, "ty:", offset_y,
         #        "w:", scaled_format.width(), "h:", scaled_format.height())
         return (scaled_format.width(), scaled_format.height())
->>>>>>> 95f4c1f2
 
     def __gather_render_settings(self, node, is_proxy=False):
         """
@@ -2005,11 +1806,6 @@
             # check for 'channel' for backwards compatibility
             if "output" in render_template.keys or "channel" in render_template.keys:
                 output_name = node.knob(TankWriteNodeHandler.OUTPUT_KNOB_NAME).value()
-<<<<<<< HEAD
-
-        return (render_template, width, height, output_name)
-=======
->>>>>>> 95f4c1f2
 
         return (render_template, width, height, output_name)
 
@@ -2086,11 +1882,7 @@
         # validate the output name - be backwards compatible with 'channel' as well
         for key_name in ["output", "channel"]:
             if key_name in fields:
-<<<<<<< HEAD
-                del(fields[key_name])
-=======
                 del fields[key_name]
->>>>>>> 95f4c1f2
 
             if key_name in render_template.keys:
                 if not output_name:
@@ -2101,14 +1893,10 @@
                         )
                 else:
                     if not render_template.keys[key_name].validate(output_name):
-<<<<<<< HEAD
-                        raise TkComputePathError("The output name '%s' contains illegal characters!" % output_name)
-=======
                         raise TkComputePathError(
                             "The output name '%s' contains illegal characters!"
                             % output_name
                         )
->>>>>>> 95f4c1f2
                     fields[key_name] = output_name
 
         # update with additional fields from the context:
@@ -2160,11 +1948,7 @@
                 # get the new fields from the render path and compare:
                 new_fields = render_template.get_fields(render_path)
 
-<<<<<<< HEAD
-                path_is_locked = (len(new_fields) != len(prev_fields))
-=======
                 path_is_locked = len(new_fields) != len(prev_fields)
->>>>>>> 95f4c1f2
                 if not path_is_locked:
                     for name, value in new_fields.items():
                         if name not in prev_fields:
@@ -2234,13 +2018,9 @@
         # ensure that the correct entry is selected from the list:
         self.__update_knob_value(node, "tk_profile_list", current_profile_name)
         # and make sure the node is up-to-date with the profile:
-<<<<<<< HEAD
-        self.__set_profile(node, current_profile_name, reset_all_settings=reset_all_profile_settings)
-=======
         self.__set_profile(
             node, current_profile_name, reset_all_settings=reset_all_profile_settings
         )
->>>>>>> 95f4c1f2
 
         # ensure that the disable value properly propogates to the internal write node:
         write_node = node.node(TankWriteNodeHandler.WRITE_NODE_NAME)
@@ -2354,15 +2134,10 @@
                     return
 
                 # propogate the value:
-<<<<<<< HEAD
-                self._app.log_debug("Propogating value for '%s.%s' to '%s.%s.%s'"
-                                    % (grp.name(), knob_name, grp.name(), write_node.name(), knob_name))
-=======
                 self._app.log_debug(
                     "Propogating value for '%s.%s' to '%s.%s.%s'"
                     % (grp.name(), knob_name, grp.name(), write_node.name(), knob_name)
                 )
->>>>>>> 95f4c1f2
 
                 write_node.knob(knob_name).setValue(nuke.thisKnob().value())
 
@@ -2398,10 +2173,6 @@
             script_path = script_path.replace("/", os.path.sep)
 
         return script_path
-<<<<<<< HEAD
-
-=======
->>>>>>> 95f4c1f2
 
     def __on_script_save(self):
         """
